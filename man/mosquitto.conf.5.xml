--- conflicted
+++ resolved
@@ -791,11 +791,6 @@
 						<option>acl_file</option>, <option>psk_file</option>,
 						<option>allow_anonymous</option>,
 						<option>allow_zero_length_clientid</option>,
-<<<<<<< HEAD
-						<option>plugin</option>,
-						<option>auth_opt_*</option>,
-=======
->>>>>>> 9afeeb1a
 						<option>auto_id_prefix</option>.</para>
 						<option>plugin</option>,
 						<option>plugin_opt_*</option>,
@@ -903,14 +898,6 @@
 			</varlistentry>
 			<varlistentry>
 				<term><option>plugin_opt_*</option> <replaceable>value</replaceable></term>
-<<<<<<< HEAD
-				<term><option>auth_opt_*</option> <replaceable>value</replaceable></term>
-				<listitem>
-					<para>Options to be passed to a plugin. See the
-						specific plugin instructions.</para>
-
-					<para>Applies to the current plugin/global_plugin being configured.</para>
-=======
 				<listitem>
 					<para>
 						Options to be passed to the most recent
@@ -920,31 +907,21 @@
 						options are available.
 					</para>
 
-					<para>Applies to the current plugin being configured.</para>
+					<para>Applies to the current plugin/global_plugin being configured.</para>
 					<para>
-                        This is also available as the <option>auth_opt_*</option>
-                        option, but this use is deprecated and will be removed
-                        in a future version.
+						This is also available as the <option>auth_opt_*</option>
+						option, but this use is deprecated and will be removed
+						in a future version.
 					</para>
->>>>>>> 9afeeb1a
 				</listitem>
 			</varlistentry>
 			<varlistentry>
 				<term><option>plugin</option> <replaceable>file path</replaceable></term>
-<<<<<<< HEAD
-				<term><option>auth_plugin</option> <replaceable>file path</replaceable></term>
 				<listitem>
 					<para>Specify an external module to use for authentication,
 						access control, and other features. This allows custom
 						username/password and access control functions to be
 						created and other behaviour to be modified.</para>
-=======
-				<listitem>
-					<para>Specify an external module to use for authentication
-						and access control. This allows custom
-						username/password and access control functions to be
-						created.</para>
->>>>>>> 9afeeb1a
 					<para>Can be specified multiple times to load multiple
 						plugins. The plugins will be processed in the order
 						that they are specified.</para>
@@ -953,7 +930,6 @@
 						alongsize <option>plugin</option>, the plugin
 						checks will run after the built in checks.</para>
 					<para>Not currently reloaded on reload signal.</para>
-<<<<<<< HEAD
 					<para>
 						If <option>per_listener_settings</option> is set to
 						<replaceable>true</replaceable>, this plugin will be
@@ -962,15 +938,11 @@
 					<para>See also 
 						<ulink url="https://mosquitto.org/documentation/dynamic-security/"/>
 						and the <option>global_plugin</option> option.
-=======
-					<para>See also
-						<ulink url="https://mosquitto.org/documentation/dynamic-security/"/>
 					</para>
 					<para>
-                        This is also available as the <option>auth_plugin</option>
-                        option, but this use is deprecated and will be removed
-                        in a future version.
->>>>>>> 9afeeb1a
+						This is also available as the <option>auth_plugin</option>
+						option, but this use is deprecated and will be removed
+						in a future version.
 					</para>
 				</listitem>
 			</varlistentry>
