--- conflicted
+++ resolved
@@ -483,11 +483,7 @@
 	<refsect1>
 		<title>Bugs</title>
 		<para><command>mosquitto</command> bug information can be found at
-<<<<<<< HEAD
-			<uri type="webpage">https://github.com/eclipse/mosquitto/issues</uri></para>
-=======
 			<ulink url="https://github.com/eclipse/mosquitto/issues"/></para>
->>>>>>> 8de5ed44
 	</refsect1>
 
 	<refsect1>
