--- conflicted
+++ resolved
@@ -12,26 +12,6 @@
             Public Key Algorithm: rsaEncryption
                 Public-Key: (2048 bit)
                 Modulus:
-<<<<<<< HEAD
-                    00:92:ef:7b:91:12:00:63:97:41:d1:95:22:9a:64:
-                    06:78:7f:c2:71:15:f2:92:b1:32:9b:74:79:97:f4:
-                    70:80:ba:42:2e:65:af:30:3d:5d:ea:ed:2b:da:7a:
-                    f9:f1:8b:2d:04:24:de:10:70:8c:d5:d8:02:c3:5f:
-                    b2:04:56:68:c6:56:f6:22:00:1d:5b:f3:59:28:9c:
-                    57:72:ad:fe:44:49:4f:b9:86:76:c0:db:e7:43:d1:
-                    fd:0b:28:ed:52:62:e7:95:5b:27:21:4c:57:c9:ec:
-                    58:8e:fc:1c:af:8d:9e:1c:85:78:06:4b:93:12:63:
-                    a7:97:5e:62:ad:61:ac:97:ad:68:b3:7f:7c:c2:a3:
-                    e9:5d:7f:aa:2e:50:a4:f9:d2:96:28:e2:e9:92:03:
-                    0b:b7:59:dd:63:4a:fc:00:94:b7:5c:d5:b2:fc:45:
-                    00:34:b5:ca:cc:25:8c:6c:d2:dd:e5:a2:5e:e8:44:
-                    16:fb:b9:e2:7f:09:cc:d2:44:2e:8f:3b:80:01:bc:
-                    35:70:62:be:8d:b0:a4:73:61:d7:1c:da:98:c7:cc:
-                    ab:cd:32:96:d2:2e:26:3e:f8:d3:85:3e:ce:55:16:
-                    0d:1e:37:74:fa:d6:63:22:cd:73:e1:19:70:60:57:
-                    f7:aa:67:4d:51:7a:87:51:44:cc:5d:b5:e7:18:91:
-                    89:33
-=======
                     00:a0:6c:92:98:08:5f:a0:f9:ec:17:5b:3b:9c:77:
                     6c:d1:97:9b:5c:52:19:55:23:e0:5f:fd:3e:af:4c:
                     08:c0:42:44:a0:50:e0:78:19:4d:6a:09:b0:06:13:
@@ -50,7 +30,6 @@
                     4d:27:ef:de:60:66:44:12:8d:4c:ac:dd:d8:5d:52:
                     9b:57:34:92:50:5c:56:ff:5c:4c:74:88:3c:f8:e3:
                     76:33
->>>>>>> 3972d3f6
                 Exponent: 65537 (0x10001)
         X509v3 extensions:
             X509v3 Basic Constraints: 
@@ -58,28 +37,6 @@
             Netscape Comment: 
                 OpenSSL Generated Certificate
             X509v3 Subject Key Identifier: 
-<<<<<<< HEAD
-                BD:E5:C3:D5:23:F1:66:3D:1A:57:4F:75:A3:12:C5:E9:AB:89:AF:CF
-            X509v3 Authority Key Identifier: 
-                53:48:5A:50:4D:78:80:6D:55:79:8A:FE:A9:A3:68:7A:04:9A:F0:87
-    Signature Algorithm: sha256WithRSAEncryption
-    Signature Value:
-        34:60:9b:10:34:53:20:12:46:0c:ec:ea:ce:4c:e7:fa:68:e9:
-        1c:88:27:b5:a0:be:36:d1:d5:e5:81:99:83:9d:48:8a:71:38:
-        7a:3d:13:96:2c:78:24:33:7f:f3:45:8d:e2:8c:d4:3b:17:94:
-        49:52:0f:20:ce:db:88:ba:91:f6:fe:34:18:f2:8a:08:84:4f:
-        15:2d:0e:3f:4a:d7:79:b9:d3:fe:bf:07:0f:01:1e:c4:03:1e:
-        36:b6:c4:d4:8e:fb:77:d9:51:44:69:c4:52:c4:92:ec:6b:76:
-        ed:d1:08:93:43:dc:de:88:4e:8f:cd:ab:6f:a8:44:53:00:5f:
-        bd:44:f3:e4:73:96:2b:f9:27:a5:18:27:bd:7e:ab:f6:ea:d9:
-        04:ca:3b:78:01:d9:26:e8:b9:a9:29:4e:bc:7a:78:68:a0:ad:
-        c4:1c:8a:df:15:4e:65:26:e2:ee:0d:3f:d7:ac:46:53:0c:a2:
-        9f:35:9c:54:03:78:07:68:e6:fd:3c:3f:20:c9:87:07:f6:d6:
-        37:ed:cb:f3:7b:23:6a:13:5d:28:83:91:cd:0e:cd:13:d3:99:
-        d6:1a:03:6a:a1:95:ac:1f:1c:e9:5e:a0:17:9f:4b:1d:c7:f8:
-        94:f6:30:86:6b:ba:54:d9:d9:93:81:65:61:70:b8:8f:0d:d2:
-        e9:25:f3:0f
-=======
                 E7:E8:4C:32:22:16:87:05:09:F8:09:98:4A:D2:CA:B4:AA:B1:24:BA
             X509v3 Authority Key Identifier: 
                 32:41:09:D3:64:22:D3:E9:E0:07:DA:E3:D5:56:C8:44:61:46:DC:38
@@ -100,7 +57,6 @@
         63:e5:04:a0:fc:9b:21:2f:f2:89:3e:97:f9:e9:3c:45:83:f2:
         a1:3f:4d:b1:3f:2b:f9:a2:3a:62:65:28:1e:7d:b3:ec:2d:7c:
         69:78:39:fb
->>>>>>> 3972d3f6
 -----BEGIN CERTIFICATE-----
 MIID3DCCAsSgAwIBAgIBBDANBgkqhkiG9w0BAQsFADBlMQswCQYDVQQGEwJHQjET
 MBEGA1UECAwKRGVyYnlzaGlyZTEaMBgGA1UECgwRTW9zcXVpdHRvIFByb2plY3Qx
@@ -108,23 +64,6 @@
 MDAwMDAwWhcNMTIwODIxMDAwMDAwWjCBgDELMAkGA1UEBhMCR0IxGDAWBgNVBAgM
 D05vdHRpbmdoYW1zaGlyZTETMBEGA1UEBwwKTm90dGluZ2hhbTEPMA0GA1UECgwG
 U2VydmVyMRMwEQYDVQQLDApQcm9kdWN0aW9uMRwwGgYDVQQDDBN0ZXN0IGNsaWVu
-<<<<<<< HEAD
-dCBleHBpcmVkMIIBIjANBgkqhkiG9w0BAQEFAAOCAQ8AMIIBCgKCAQEAku97kRIA
-Y5dB0ZUimmQGeH/CcRXykrEym3R5l/RwgLpCLmWvMD1d6u0r2nr58YstBCTeEHCM
-1dgCw1+yBFZoxlb2IgAdW/NZKJxXcq3+RElPuYZ2wNvnQ9H9CyjtUmLnlVsnIUxX
-yexYjvwcr42eHIV4BkuTEmOnl15irWGsl61os398wqPpXX+qLlCk+dKWKOLpkgML
-t1ndY0r8AJS3XNWy/EUANLXKzCWMbNLd5aJe6EQW+7nifwnM0kQujzuAAbw1cGK+
-jbCkc2HXHNqYx8yrzTKW0i4mPvjThT7OVRYNHjd0+tZjIs1z4RlwYFf3qmdNUXqH
-UUTMXbXnGJGJMwIDAQABo3sweTAJBgNVHRMEAjAAMCwGCWCGSAGG+EIBDQQfFh1P
-cGVuU1NMIEdlbmVyYXRlZCBDZXJ0aWZpY2F0ZTAdBgNVHQ4EFgQUveXD1SPxZj0a
-V091oxLF6auJr88wHwYDVR0jBBgwFoAUU0haUE14gG1VeYr+qaNoegSa8IcwDQYJ
-KoZIhvcNAQELBQADggEBADRgmxA0UyASRgzs6s5M5/po6RyIJ7WgvjbR1eWBmYOd
-SIpxOHo9E5YseCQzf/NFjeKM1DsXlElSDyDO24i6kfb+NBjyigiETxUtDj9K13m5
-0/6/Bw8BHsQDHja2xNSO+3fZUURpxFLEkuxrdu3RCJND3N6ITo/Nq2+oRFMAX71E
-8+Rzliv5J6UYJ71+q/bq2QTKO3gB2SbouakpTrx6eGigrcQcit8VTmUm4u4NP9es
-RlMMop81nFQDeAdo5v08PyDJhwf21jfty/N7I2oTXSiDkc0OzRPTmdYaA2qhlawf
-HOleoBefSx3H+JT2MIZrulTZ2ZOBZWFwuI8N0ukl8w8=
-=======
 dCBleHBpcmVkMIIBIjANBgkqhkiG9w0BAQEFAAOCAQ8AMIIBCgKCAQEAoGySmAhf
 oPnsF1s7nHds0ZebXFIZVSPgX/0+r0wIwEJEoFDgeBlNagmwBhNqfpPJWbJJ87Md
 KSbSGQ7DsZkpb+1gx8+YPVSAW7ua7OlgEbyZ4ZKr2Ur4xQFLvNhtAFDebohsPQfJ
@@ -140,5 +79,4 @@
 q+YY914yugUsjd9ZflslxPePSezWFi0TMFdtPxrtpMQR+fRg34amIhZEATHvWY1O
 JGNe8BccnarGQCFeu3wFV6eIS8/uJea084dW+NOqdLWvFecUzm2yzWPlBKD8myEv
 8ok+l/npPEWD8qE/TbE/K/miOmJlKB59s+wtfGl4Ofs=
->>>>>>> 3972d3f6
 -----END CERTIFICATE-----