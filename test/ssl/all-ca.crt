Certificate:
    Data:
        Version: 3 (0x2)
        Serial Number: 1 (0x1)
        Signature Algorithm: sha256WithRSAEncryption
        Issuer: C=GB, ST=Derbyshire, L=Derby, O=Mosquitto Project, OU=Testing, CN=Root CA
        Validity
<<<<<<< HEAD
            Not Before: Jan 15 05:59:52 2025 GMT
            Not After : Jan 14 05:59:52 2030 GMT
=======
            Not Before: Feb 25 13:42:36 2025 GMT
            Not After : Feb 24 13:42:36 2030 GMT
>>>>>>> 3972d3f6
        Subject: C=GB, ST=Derbyshire, O=Mosquitto Project, OU=Testing, CN=Signing CA
        Subject Public Key Info:
            Public Key Algorithm: rsaEncryption
                Public-Key: (2048 bit)
                Modulus:
<<<<<<< HEAD
                    00:da:66:c6:f0:fb:48:ef:2f:a7:df:22:2a:db:cc:
                    8c:18:0d:99:18:b9:55:71:c0:90:0e:5a:c6:06:54:
                    d9:f2:ce:d5:55:05:52:be:b2:25:57:17:fc:35:03:
                    e8:0a:11:87:29:f0:47:e6:a7:4d:e4:b6:03:4a:e0:
                    37:be:de:e4:80:a4:c9:54:07:d4:84:7d:81:e2:fd:
                    50:77:ec:b1:e1:15:a6:24:bf:9a:76:63:cd:99:00:
                    dd:8b:42:0e:3b:92:7d:74:d4:35:12:79:15:07:c2:
                    19:e5:fc:dc:64:74:bd:dd:71:56:98:d9:4e:65:d8:
                    5c:86:43:e6:35:02:88:0e:a2:b0:e6:f8:2b:84:88:
                    68:28:7f:a3:71:4a:ef:4f:a6:3f:2f:58:e2:c8:86:
                    2e:07:bc:6a:3d:14:3e:ca:dc:6d:1b:6f:86:61:5b:
                    c0:bf:da:c9:45:1e:1a:a8:19:a1:66:9b:f8:4d:a2:
                    23:77:ea:8a:ef:5d:0e:6a:71:f8:26:5e:0a:e1:2d:
                    2b:1a:e8:4b:19:e2:65:7b:e8:eb:69:40:c4:e8:ea:
                    31:d2:54:24:c0:a8:d5:1e:e7:c9:0f:2b:a2:69:9f:
                    38:3c:02:37:a0:f2:ca:01:51:cf:1c:b5:21:0b:2a:
                    5c:c4:93:bb:ac:59:ff:7e:67:c6:a1:e0:84:cd:a0:
                    e6:ad
                Exponent: 65537 (0x10001)
        X509v3 extensions:
            X509v3 Subject Key Identifier: 
                53:48:5A:50:4D:78:80:6D:55:79:8A:FE:A9:A3:68:7A:04:9A:F0:87
            X509v3 Authority Key Identifier: 
                0F:B8:7D:2E:0F:7C:9E:AA:4F:C6:6B:2B:AE:90:CF:CE:E8:2C:45:CC
            X509v3 Basic Constraints: critical
=======
                    00:fc:78:66:8a:f8:af:87:3b:96:62:ea:85:fd:51:
                    f9:0f:e4:a6:c2:3d:2d:0d:f6:a2:ff:32:2c:b4:d9:
                    31:4c:fa:e9:31:87:62:12:c1:67:99:1d:96:65:d6:
                    70:cf:2e:b3:7f:fc:d6:90:8d:9f:eb:e6:a7:a3:4f:
                    07:ab:be:90:37:6e:ee:26:47:e5:0f:0f:a2:41:56:
                    2d:ff:45:45:87:7a:c4:90:f3:c6:73:af:83:a5:40:
                    56:fe:24:28:71:c1:a3:03:74:7a:ce:2a:14:af:89:
                    47:7c:0c:c3:ec:36:e3:ee:95:bd:0e:da:23:2b:52:
                    b4:c9:c1:84:eb:62:84:95:de:76:f3:be:68:dc:bd:
                    82:73:b0:e5:08:51:6d:3e:97:4a:5d:b8:3d:05:ea:
                    da:ae:d3:d9:a4:58:f9:ef:c9:57:52:f5:38:1c:27:
                    67:70:8d:4e:b2:46:c0:12:fe:b9:7d:1e:79:6c:d3:
                    c7:36:e2:e1:ce:35:8b:89:61:0f:35:ef:c1:76:3f:
                    c0:0f:e9:10:27:5a:71:ca:63:2b:6e:19:66:aa:74:
                    df:a0:1c:5a:73:e1:0b:ca:6e:67:09:fa:e2:0a:b4:
                    29:63:b0:3b:7d:2f:82:b3:10:56:d9:1b:a1:77:60:
                    2b:d7:8d:05:40:20:88:71:98:91:18:e4:ce:af:07:
                    4b:a5
                Exponent: 65537 (0x10001)
        X509v3 extensions:
            X509v3 Subject Key Identifier: 
                32:41:09:D3:64:22:D3:E9:E0:07:DA:E3:D5:56:C8:44:61:46:DC:38
            X509v3 Authority Key Identifier: 
                A8:C7:9F:BC:59:76:70:BA:3E:11:6D:54:51:E3:25:CC:83:96:C9:B4
            X509v3 Basic Constraints: 
>>>>>>> 3972d3f6
                CA:TRUE
            X509v3 Key Usage: 
                Certificate Sign, CRL Sign
    Signature Algorithm: sha256WithRSAEncryption
    Signature Value:
<<<<<<< HEAD
        35:7d:11:3c:db:4d:b5:63:d3:c0:6d:61:fa:6c:e5:43:15:aa:
        c6:c4:f7:20:5b:78:aa:95:b7:e4:cf:89:ca:c8:17:10:d0:f0:
        69:12:96:e4:f3:c5:58:ab:aa:e0:be:eb:5d:37:43:af:9e:3a:
        6f:f9:ef:cf:6f:f5:67:25:62:e4:70:8e:08:9a:fc:17:32:45:
        b5:f1:c8:6c:ad:e8:4c:2f:14:67:24:e0:24:b6:84:22:34:26:
        8b:6d:ff:e1:5c:9d:c2:84:18:d7:9d:48:ad:a0:0b:9c:ed:cd:
        9e:d4:a8:20:7a:41:ea:c3:00:a3:3b:a5:ab:22:ad:41:45:5a:
        17:5f:e2:1a:8c:9f:ab:be:bc:7b:3d:a4:23:93:db:80:2c:1b:
        9b:50:cf:72:b9:ef:f5:54:76:63:47:a0:73:bd:57:37:51:47:
        e6:0e:f6:b2:81:70:11:db:88:44:6d:82:96:6f:85:6d:67:25:
        1b:67:b3:ad:3c:59:17:96:6a:c0:9f:f4:d4:8a:5a:ee:81:8d:
        8f:18:2c:92:9c:ab:26:40:36:21:ba:1b:db:13:65:34:dd:bf:
        26:ad:12:1f:aa:97:55:c5:d4:60:e5:9e:75:37:3d:3c:3b:b2:
        b0:97:15:6a:a9:1e:66:bf:a4:64:82:6b:8e:60:f4:26:a0:5c:
        81:f1:f4:64
=======
        4e:38:ce:97:e9:c4:d8:65:6a:d9:b0:57:6b:93:3d:0f:ef:fa:
        3d:ca:e1:33:c3:2f:5b:2b:2b:fe:f6:62:af:66:33:6f:f7:e4:
        0b:1d:c9:ef:fb:01:b0:8c:43:2f:f3:68:b4:f9:f9:10:e0:0b:
        bc:f4:a2:c5:8c:95:45:e4:73:38:e7:3c:56:4a:2a:70:a5:3a:
        1f:ce:30:15:2f:06:ec:98:5e:9d:54:fb:9d:c8:d1:1e:55:94:
        06:9c:fd:40:6f:95:2a:8d:48:c5:9e:2c:15:49:f4:9a:dd:1f:
        14:02:7c:7d:3e:9e:71:f5:0d:80:22:e1:83:80:3f:23:0f:47:
        3f:ef:ad:73:bc:e3:83:5d:87:a4:b7:78:86:51:ac:66:66:d4:
        4e:3a:d7:24:1d:3d:61:ff:99:02:62:3f:3f:79:7a:3a:30:cb:
        78:84:3e:63:bd:6d:55:49:4b:34:c4:92:16:9f:c2:4c:20:a1:
        81:52:73:ab:7a:46:40:6c:ea:0a:bd:7e:fa:01:1c:3c:2e:fa:
        21:95:80:ac:3b:a7:98:c0:7a:33:64:1b:39:c1:bb:a8:d6:45:
        1a:f0:62:2f:f8:99:dc:dc:02:d7:bd:fe:b7:28:5d:05:60:68:
        47:ac:99:1f:ea:8f:01:5a:81:20:3d:52:15:3b:d7:43:bf:c8:
        78:68:8c:9a
>>>>>>> 3972d3f6
-----BEGIN CERTIFICATE-----
MIIDsjCCApqgAwIBAgIBATANBgkqhkiG9w0BAQsFADByMQswCQYDVQQGEwJHQjET
MBEGA1UECAwKRGVyYnlzaGlyZTEOMAwGA1UEBwwFRGVyYnkxGjAYBgNVBAoMEU1v
c3F1aXR0byBQcm9qZWN0MRAwDgYDVQQLDAdUZXN0aW5nMRAwDgYDVQQDDAdSb290
<<<<<<< HEAD
IENBMB4XDTI1MDExNTA1NTk1MloXDTMwMDExNDA1NTk1MlowZTELMAkGA1UEBhMC
R0IxEzARBgNVBAgMCkRlcmJ5c2hpcmUxGjAYBgNVBAoMEU1vc3F1aXR0byBQcm9q
ZWN0MRAwDgYDVQQLDAdUZXN0aW5nMRMwEQYDVQQDDApTaWduaW5nIENBMIIBIjAN
BgkqhkiG9w0BAQEFAAOCAQ8AMIIBCgKCAQEA2mbG8PtI7y+n3yIq28yMGA2ZGLlV
ccCQDlrGBlTZ8s7VVQVSvrIlVxf8NQPoChGHKfBH5qdN5LYDSuA3vt7kgKTJVAfU
hH2B4v1Qd+yx4RWmJL+admPNmQDdi0IOO5J9dNQ1EnkVB8IZ5fzcZHS93XFWmNlO
ZdhchkPmNQKIDqKw5vgrhIhoKH+jcUrvT6Y/L1jiyIYuB7xqPRQ+ytxtG2+GYVvA
v9rJRR4aqBmhZpv4TaIjd+qK710OanH4Jl4K4S0rGuhLGeJle+jraUDE6Oox0lQk
wKjVHufJDyuiaZ84PAI3oPLKAVHPHLUhCypcxJO7rFn/fmfGoeCEzaDmrQIDAQAB
o2AwXjAdBgNVHQ4EFgQUU0haUE14gG1VeYr+qaNoegSa8IcwHwYDVR0jBBgwFoAU
D7h9Lg98nqpPxmsrrpDPzugsRcwwDwYDVR0TAQH/BAUwAwEB/zALBgNVHQ8EBAMC
AQYwDQYJKoZIhvcNAQELBQADggEBADV9ETzbTbVj08BtYfps5UMVqsbE9yBbeKqV
t+TPicrIFxDQ8GkSluTzxVirquC+6103Q6+eOm/5789v9WclYuRwjgia/BcyRbXx
yGyt6EwvFGck4CS2hCI0Jott/+FcncKEGNedSK2gC5ztzZ7UqCB6QerDAKM7pasi
rUFFWhdf4hqMn6u+vHs9pCOT24AsG5tQz3K57/VUdmNHoHO9VzdRR+YO9rKBcBHb
iERtgpZvhW1nJRtns608WReWasCf9NSKWu6BjY8YLJKcqyZANiG6G9sTZTTdvyat
Eh+ql1XF1GDlnnU3PTw7srCXFWqpHma/pGSCa45g9CagXIHx9GQ=
-----END CERTIFICATE-----
-----BEGIN CERTIFICATE-----
MIID0jCCArqgAwIBAgIUW8+lC7lrC3H9c9s3xSbY7PqwZ0YwDQYJKoZIhvcNAQEL
BQAwcjELMAkGA1UEBhMCR0IxEzARBgNVBAgMCkRlcmJ5c2hpcmUxDjAMBgNVBAcM
BURlcmJ5MRowGAYDVQQKDBFNb3NxdWl0dG8gUHJvamVjdDEQMA4GA1UECwwHVGVz
dGluZzEQMA4GA1UEAwwHUm9vdCBDQTAeFw0yNTAxMTUwNTU5NTFaFw0zNTAxMTMw
NTU5NTFaMHIxCzAJBgNVBAYTAkdCMRMwEQYDVQQIDApEZXJieXNoaXJlMQ4wDAYD
VQQHDAVEZXJieTEaMBgGA1UECgwRTW9zcXVpdHRvIFByb2plY3QxEDAOBgNVBAsM
B1Rlc3RpbmcxEDAOBgNVBAMMB1Jvb3QgQ0EwggEiMA0GCSqGSIb3DQEBAQUAA4IB
DwAwggEKAoIBAQDAK2HNO04pSn4OD45IA2nph6j9iiS5fg7ppJKV67dUvXFDjf/h
OKmP2dOgF2TyD0erKKB7MdCHJxEmt6yT873Js4Sdo6RioApUtcAzdlO7e7EYR8Y2
HMh5dlwniOoRDeIHUeCcSdn+t+751vBusGbQVEFGJdmW9eo+gkNYa4C48kxF/ntL
drDNIUPL/WZmjE6lqeF4n5ShrRenkPduZ2Z+YOua6eKY22q5PaoULN6kSUcDw3iP
3j7WHt2yvf+Wl6G5Xb0gf+btEoX/FR5wwj0blbT3eSbjqqxuwp7M6v7TYPeptVfI
1PSd2e6AS5MPjOpe3PccCnUQFVhgZ/YQksz5AgMBAAGjYDBeMB0GA1UdDgQWBBQP
uH0uD3yeqk/GayuukM/O6CxFzDAfBgNVHSMEGDAWgBQPuH0uD3yeqk/GayuukM/O
6CxFzDAPBgNVHRMBAf8EBTADAQH/MAsGA1UdDwQEAwIBBjANBgkqhkiG9w0BAQsF
AAOCAQEAHoScGN8Wpx3D6N5tZLzJ+3b5bbuUv+RYdcMvbQpfDtbpoqolPCHDa0AZ
vwkYL/X9VUIiyi9RoTz3jARqL8+cJPF9FwBtuEZcrrs4doLR4uFHpDFY/qFxsa3W
e7WOiUTRQUi4jzVoUqomJJ0tyAEBLea4Wjnr8v20ao56NC1bZk3jU4yn22NTlpS/
gDFdSc0D1+VxgaOwZBPPT8yGcPe1JfyPzTII4m5B3LhTjOljtt4DygXEPC8D6yA/
KPOiXBTSGRa2sqXVt2lHqKFloPMlipI6+raG40m9iILrmEfVWa7vr0n/oChPGYGD
hTtA/VDL/ziC40s7Mv0kyDIZhV+TlA==
=======
IENBMB4XDTI1MDIyNTEzNDIzNloXDTMwMDIyNDEzNDIzNlowZTELMAkGA1UEBhMC
R0IxEzARBgNVBAgMCkRlcmJ5c2hpcmUxGjAYBgNVBAoMEU1vc3F1aXR0byBQcm9q
ZWN0MRAwDgYDVQQLDAdUZXN0aW5nMRMwEQYDVQQDDApTaWduaW5nIENBMIIBIjAN
BgkqhkiG9w0BAQEFAAOCAQ8AMIIBCgKCAQEA/HhmivivhzuWYuqF/VH5D+Smwj0t
Dfai/zIstNkxTPrpMYdiEsFnmR2WZdZwzy6zf/zWkI2f6+ano08Hq76QN27uJkfl
Dw+iQVYt/0VFh3rEkPPGc6+DpUBW/iQoccGjA3R6zioUr4lHfAzD7Dbj7pW9Dtoj
K1K0ycGE62KEld52875o3L2Cc7DlCFFtPpdKXbg9BerartPZpFj578lXUvU4HCdn
cI1OskbAEv65fR55bNPHNuLhzjWLiWEPNe/Bdj/AD+kQJ1pxymMrbhlmqnTfoBxa
c+ELym5nCfriCrQpY7A7fS+CsxBW2Ruhd2Ar140FQCCIcZiRGOTOrwdLpQIDAQAB
o1AwTjAdBgNVHQ4EFgQUMkEJ02Qi0+ngB9rj1VbIRGFG3DgwHwYDVR0jBBgwFoAU
qMefvFl2cLo+EW1UUeMlzIOWybQwDAYDVR0TBAUwAwEB/zANBgkqhkiG9w0BAQsF
AAOCAQEATjjOl+nE2GVq2bBXa5M9D+/6PcrhM8MvWysr/vZir2Yzb/fkCx3J7/sB
sIxDL/NotPn5EOALvPSixYyVReRzOOc8VkoqcKU6H84wFS8G7JhenVT7ncjRHlWU
Bpz9QG+VKo1IxZ4sFUn0mt0fFAJ8fT6ecfUNgCLhg4A/Iw9HP++tc7zjg12HpLd4
hlGsZmbUTjrXJB09Yf+ZAmI/P3l6OjDLeIQ+Y71tVUlLNMSSFp/CTCChgVJzq3pG
QGzqCr1++gEcPC76IZWArDunmMB6M2QbOcG7qNZFGvBiL/iZ3NwC173+tyhdBWBo
R6yZH+qPAVqBID1SFTvXQ7/IeGiMmg==
-----END CERTIFICATE-----
-----BEGIN CERTIFICATE-----
MIIDwjCCAqqgAwIBAgIUDiOgy2+OZHYt79OQYMRk66SIxq8wDQYJKoZIhvcNAQEL
BQAwcjELMAkGA1UEBhMCR0IxEzARBgNVBAgMCkRlcmJ5c2hpcmUxDjAMBgNVBAcM
BURlcmJ5MRowGAYDVQQKDBFNb3NxdWl0dG8gUHJvamVjdDEQMA4GA1UECwwHVGVz
dGluZzEQMA4GA1UEAwwHUm9vdCBDQTAeFw0yNTAyMjUxMzQyMzZaFw0zNTAyMjMx
MzQyMzZaMHIxCzAJBgNVBAYTAkdCMRMwEQYDVQQIDApEZXJieXNoaXJlMQ4wDAYD
VQQHDAVEZXJieTEaMBgGA1UECgwRTW9zcXVpdHRvIFByb2plY3QxEDAOBgNVBAsM
B1Rlc3RpbmcxEDAOBgNVBAMMB1Jvb3QgQ0EwggEiMA0GCSqGSIb3DQEBAQUAA4IB
DwAwggEKAoIBAQCWyHR/VLT7MC15Sg4tbkSn76iaEk7uLLH1TeoPmIvx9gOdRTOl
4dpmgHbHnxDTGJKN7s3AP2JabDlW2po9g5p8rQW4udFKU3AdA2WANEwxxiDOr4+P
R/NigojbuCjyYQq/mJVRfA9+dsusESSbPhdKCXim6RzW9kZv1iXtqcvSSdSCEqnm
t1ggM25FlayWKpdK4pxoNG6YHidPuXhTGGIzPAoAgYTKLwtE2r/skJaWOZDcaRuE
2IWcnVc1oA0QUF1cLGuzr0McoLenRGJY9FwJW/lRD2rptuTuhHt49Lp1ktssMYPS
kgPNGUzKSjl1UuT8vIos707D6hjLWBGZ2TcRAgMBAAGjUDBOMB0GA1UdDgQWBBSo
x5+8WXZwuj4RbVRR4yXMg5bJtDAfBgNVHSMEGDAWgBSox5+8WXZwuj4RbVRR4yXM
g5bJtDAMBgNVHRMEBTADAQH/MA0GCSqGSIb3DQEBCwUAA4IBAQCOU45Xzsv4KM2w
IZ8Zs5V0O9ymJFoNprsZNOSsHocYO++HvgNBeNttckj/SYUCrmjjgrl2FLfjylBR
LY8viHltUFvYSJbALaitOLeeyO/wxaOEHBCNoaXaUStBmkOEE47QdAbj12hvZNWT
i7oO4eGxHYLTcAx5ZB2yrmBtxtoPbLDAjv8WrjbCd+Ph47SVTj4bl3OOJd+EUgew
8KDkiujFA+iz/yXiE144uDKI+TXvjVacewJnimbtjhRvBbUXs7TkPLWZlgszM+M/
/WudYPsCapM6fYb01Nvn8dLRRsIpqNUo/jghs96ss6c7MjBdToLCoM/SRzDiRWSH
uxQtAfaZ
>>>>>>> 3972d3f6
-----END CERTIFICATE-----<|MERGE_RESOLUTION|>--- conflicted
+++ resolved
@@ -5,45 +5,13 @@
         Signature Algorithm: sha256WithRSAEncryption
         Issuer: C=GB, ST=Derbyshire, L=Derby, O=Mosquitto Project, OU=Testing, CN=Root CA
         Validity
-<<<<<<< HEAD
-            Not Before: Jan 15 05:59:52 2025 GMT
-            Not After : Jan 14 05:59:52 2030 GMT
-=======
             Not Before: Feb 25 13:42:36 2025 GMT
             Not After : Feb 24 13:42:36 2030 GMT
->>>>>>> 3972d3f6
         Subject: C=GB, ST=Derbyshire, O=Mosquitto Project, OU=Testing, CN=Signing CA
         Subject Public Key Info:
             Public Key Algorithm: rsaEncryption
                 Public-Key: (2048 bit)
                 Modulus:
-<<<<<<< HEAD
-                    00:da:66:c6:f0:fb:48:ef:2f:a7:df:22:2a:db:cc:
-                    8c:18:0d:99:18:b9:55:71:c0:90:0e:5a:c6:06:54:
-                    d9:f2:ce:d5:55:05:52:be:b2:25:57:17:fc:35:03:
-                    e8:0a:11:87:29:f0:47:e6:a7:4d:e4:b6:03:4a:e0:
-                    37:be:de:e4:80:a4:c9:54:07:d4:84:7d:81:e2:fd:
-                    50:77:ec:b1:e1:15:a6:24:bf:9a:76:63:cd:99:00:
-                    dd:8b:42:0e:3b:92:7d:74:d4:35:12:79:15:07:c2:
-                    19:e5:fc:dc:64:74:bd:dd:71:56:98:d9:4e:65:d8:
-                    5c:86:43:e6:35:02:88:0e:a2:b0:e6:f8:2b:84:88:
-                    68:28:7f:a3:71:4a:ef:4f:a6:3f:2f:58:e2:c8:86:
-                    2e:07:bc:6a:3d:14:3e:ca:dc:6d:1b:6f:86:61:5b:
-                    c0:bf:da:c9:45:1e:1a:a8:19:a1:66:9b:f8:4d:a2:
-                    23:77:ea:8a:ef:5d:0e:6a:71:f8:26:5e:0a:e1:2d:
-                    2b:1a:e8:4b:19:e2:65:7b:e8:eb:69:40:c4:e8:ea:
-                    31:d2:54:24:c0:a8:d5:1e:e7:c9:0f:2b:a2:69:9f:
-                    38:3c:02:37:a0:f2:ca:01:51:cf:1c:b5:21:0b:2a:
-                    5c:c4:93:bb:ac:59:ff:7e:67:c6:a1:e0:84:cd:a0:
-                    e6:ad
-                Exponent: 65537 (0x10001)
-        X509v3 extensions:
-            X509v3 Subject Key Identifier: 
-                53:48:5A:50:4D:78:80:6D:55:79:8A:FE:A9:A3:68:7A:04:9A:F0:87
-            X509v3 Authority Key Identifier: 
-                0F:B8:7D:2E:0F:7C:9E:AA:4F:C6:6B:2B:AE:90:CF:CE:E8:2C:45:CC
-            X509v3 Basic Constraints: critical
-=======
                     00:fc:78:66:8a:f8:af:87:3b:96:62:ea:85:fd:51:
                     f9:0f:e4:a6:c2:3d:2d:0d:f6:a2:ff:32:2c:b4:d9:
                     31:4c:fa:e9:31:87:62:12:c1:67:99:1d:96:65:d6:
@@ -69,29 +37,11 @@
             X509v3 Authority Key Identifier: 
                 A8:C7:9F:BC:59:76:70:BA:3E:11:6D:54:51:E3:25:CC:83:96:C9:B4
             X509v3 Basic Constraints: 
->>>>>>> 3972d3f6
                 CA:TRUE
             X509v3 Key Usage: 
                 Certificate Sign, CRL Sign
     Signature Algorithm: sha256WithRSAEncryption
     Signature Value:
-<<<<<<< HEAD
-        35:7d:11:3c:db:4d:b5:63:d3:c0:6d:61:fa:6c:e5:43:15:aa:
-        c6:c4:f7:20:5b:78:aa:95:b7:e4:cf:89:ca:c8:17:10:d0:f0:
-        69:12:96:e4:f3:c5:58:ab:aa:e0:be:eb:5d:37:43:af:9e:3a:
-        6f:f9:ef:cf:6f:f5:67:25:62:e4:70:8e:08:9a:fc:17:32:45:
-        b5:f1:c8:6c:ad:e8:4c:2f:14:67:24:e0:24:b6:84:22:34:26:
-        8b:6d:ff:e1:5c:9d:c2:84:18:d7:9d:48:ad:a0:0b:9c:ed:cd:
-        9e:d4:a8:20:7a:41:ea:c3:00:a3:3b:a5:ab:22:ad:41:45:5a:
-        17:5f:e2:1a:8c:9f:ab:be:bc:7b:3d:a4:23:93:db:80:2c:1b:
-        9b:50:cf:72:b9:ef:f5:54:76:63:47:a0:73:bd:57:37:51:47:
-        e6:0e:f6:b2:81:70:11:db:88:44:6d:82:96:6f:85:6d:67:25:
-        1b:67:b3:ad:3c:59:17:96:6a:c0:9f:f4:d4:8a:5a:ee:81:8d:
-        8f:18:2c:92:9c:ab:26:40:36:21:ba:1b:db:13:65:34:dd:bf:
-        26:ad:12:1f:aa:97:55:c5:d4:60:e5:9e:75:37:3d:3c:3b:b2:
-        b0:97:15:6a:a9:1e:66:bf:a4:64:82:6b:8e:60:f4:26:a0:5c:
-        81:f1:f4:64
-=======
         4e:38:ce:97:e9:c4:d8:65:6a:d9:b0:57:6b:93:3d:0f:ef:fa:
         3d:ca:e1:33:c3:2f:5b:2b:2b:fe:f6:62:af:66:33:6f:f7:e4:
         0b:1d:c9:ef:fb:01:b0:8c:43:2f:f3:68:b4:f9:f9:10:e0:0b:
@@ -107,53 +57,10 @@
         1a:f0:62:2f:f8:99:dc:dc:02:d7:bd:fe:b7:28:5d:05:60:68:
         47:ac:99:1f:ea:8f:01:5a:81:20:3d:52:15:3b:d7:43:bf:c8:
         78:68:8c:9a
->>>>>>> 3972d3f6
 -----BEGIN CERTIFICATE-----
 MIIDsjCCApqgAwIBAgIBATANBgkqhkiG9w0BAQsFADByMQswCQYDVQQGEwJHQjET
 MBEGA1UECAwKRGVyYnlzaGlyZTEOMAwGA1UEBwwFRGVyYnkxGjAYBgNVBAoMEU1v
 c3F1aXR0byBQcm9qZWN0MRAwDgYDVQQLDAdUZXN0aW5nMRAwDgYDVQQDDAdSb290
-<<<<<<< HEAD
-IENBMB4XDTI1MDExNTA1NTk1MloXDTMwMDExNDA1NTk1MlowZTELMAkGA1UEBhMC
-R0IxEzARBgNVBAgMCkRlcmJ5c2hpcmUxGjAYBgNVBAoMEU1vc3F1aXR0byBQcm9q
-ZWN0MRAwDgYDVQQLDAdUZXN0aW5nMRMwEQYDVQQDDApTaWduaW5nIENBMIIBIjAN
-BgkqhkiG9w0BAQEFAAOCAQ8AMIIBCgKCAQEA2mbG8PtI7y+n3yIq28yMGA2ZGLlV
-ccCQDlrGBlTZ8s7VVQVSvrIlVxf8NQPoChGHKfBH5qdN5LYDSuA3vt7kgKTJVAfU
-hH2B4v1Qd+yx4RWmJL+admPNmQDdi0IOO5J9dNQ1EnkVB8IZ5fzcZHS93XFWmNlO
-ZdhchkPmNQKIDqKw5vgrhIhoKH+jcUrvT6Y/L1jiyIYuB7xqPRQ+ytxtG2+GYVvA
-v9rJRR4aqBmhZpv4TaIjd+qK710OanH4Jl4K4S0rGuhLGeJle+jraUDE6Oox0lQk
-wKjVHufJDyuiaZ84PAI3oPLKAVHPHLUhCypcxJO7rFn/fmfGoeCEzaDmrQIDAQAB
-o2AwXjAdBgNVHQ4EFgQUU0haUE14gG1VeYr+qaNoegSa8IcwHwYDVR0jBBgwFoAU
-D7h9Lg98nqpPxmsrrpDPzugsRcwwDwYDVR0TAQH/BAUwAwEB/zALBgNVHQ8EBAMC
-AQYwDQYJKoZIhvcNAQELBQADggEBADV9ETzbTbVj08BtYfps5UMVqsbE9yBbeKqV
-t+TPicrIFxDQ8GkSluTzxVirquC+6103Q6+eOm/5789v9WclYuRwjgia/BcyRbXx
-yGyt6EwvFGck4CS2hCI0Jott/+FcncKEGNedSK2gC5ztzZ7UqCB6QerDAKM7pasi
-rUFFWhdf4hqMn6u+vHs9pCOT24AsG5tQz3K57/VUdmNHoHO9VzdRR+YO9rKBcBHb
-iERtgpZvhW1nJRtns608WReWasCf9NSKWu6BjY8YLJKcqyZANiG6G9sTZTTdvyat
-Eh+ql1XF1GDlnnU3PTw7srCXFWqpHma/pGSCa45g9CagXIHx9GQ=
------END CERTIFICATE-----
------BEGIN CERTIFICATE-----
-MIID0jCCArqgAwIBAgIUW8+lC7lrC3H9c9s3xSbY7PqwZ0YwDQYJKoZIhvcNAQEL
-BQAwcjELMAkGA1UEBhMCR0IxEzARBgNVBAgMCkRlcmJ5c2hpcmUxDjAMBgNVBAcM
-BURlcmJ5MRowGAYDVQQKDBFNb3NxdWl0dG8gUHJvamVjdDEQMA4GA1UECwwHVGVz
-dGluZzEQMA4GA1UEAwwHUm9vdCBDQTAeFw0yNTAxMTUwNTU5NTFaFw0zNTAxMTMw
-NTU5NTFaMHIxCzAJBgNVBAYTAkdCMRMwEQYDVQQIDApEZXJieXNoaXJlMQ4wDAYD
-VQQHDAVEZXJieTEaMBgGA1UECgwRTW9zcXVpdHRvIFByb2plY3QxEDAOBgNVBAsM
-B1Rlc3RpbmcxEDAOBgNVBAMMB1Jvb3QgQ0EwggEiMA0GCSqGSIb3DQEBAQUAA4IB
-DwAwggEKAoIBAQDAK2HNO04pSn4OD45IA2nph6j9iiS5fg7ppJKV67dUvXFDjf/h
-OKmP2dOgF2TyD0erKKB7MdCHJxEmt6yT873Js4Sdo6RioApUtcAzdlO7e7EYR8Y2
-HMh5dlwniOoRDeIHUeCcSdn+t+751vBusGbQVEFGJdmW9eo+gkNYa4C48kxF/ntL
-drDNIUPL/WZmjE6lqeF4n5ShrRenkPduZ2Z+YOua6eKY22q5PaoULN6kSUcDw3iP
-3j7WHt2yvf+Wl6G5Xb0gf+btEoX/FR5wwj0blbT3eSbjqqxuwp7M6v7TYPeptVfI
-1PSd2e6AS5MPjOpe3PccCnUQFVhgZ/YQksz5AgMBAAGjYDBeMB0GA1UdDgQWBBQP
-uH0uD3yeqk/GayuukM/O6CxFzDAfBgNVHSMEGDAWgBQPuH0uD3yeqk/GayuukM/O
-6CxFzDAPBgNVHRMBAf8EBTADAQH/MAsGA1UdDwQEAwIBBjANBgkqhkiG9w0BAQsF
-AAOCAQEAHoScGN8Wpx3D6N5tZLzJ+3b5bbuUv+RYdcMvbQpfDtbpoqolPCHDa0AZ
-vwkYL/X9VUIiyi9RoTz3jARqL8+cJPF9FwBtuEZcrrs4doLR4uFHpDFY/qFxsa3W
-e7WOiUTRQUi4jzVoUqomJJ0tyAEBLea4Wjnr8v20ao56NC1bZk3jU4yn22NTlpS/
-gDFdSc0D1+VxgaOwZBPPT8yGcPe1JfyPzTII4m5B3LhTjOljtt4DygXEPC8D6yA/
-KPOiXBTSGRa2sqXVt2lHqKFloPMlipI6+raG40m9iILrmEfVWa7vr0n/oChPGYGD
-hTtA/VDL/ziC40s7Mv0kyDIZhV+TlA==
-=======
 IENBMB4XDTI1MDIyNTEzNDIzNloXDTMwMDIyNDEzNDIzNlowZTELMAkGA1UEBhMC
 R0IxEzARBgNVBAgMCkRlcmJ5c2hpcmUxGjAYBgNVBAoMEU1vc3F1aXR0byBQcm9q
 ZWN0MRAwDgYDVQQLDAdUZXN0aW5nMRMwEQYDVQQDDApTaWduaW5nIENBMIIBIjAN
@@ -194,5 +101,4 @@
 8KDkiujFA+iz/yXiE144uDKI+TXvjVacewJnimbtjhRvBbUXs7TkPLWZlgszM+M/
 /WudYPsCapM6fYb01Nvn8dLRRsIpqNUo/jghs96ss6c7MjBdToLCoM/SRzDiRWSH
 uxQtAfaZ
->>>>>>> 3972d3f6
 -----END CERTIFICATE-----