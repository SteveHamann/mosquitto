Certificate:
    Data:
        Version: 3 (0x2)
        Serial Number: 2 (0x2)
        Signature Algorithm: sha256WithRSAEncryption
        Issuer: C=GB, ST=Derbyshire, O=Mosquitto Project, OU=Testing, CN=Signing CA
        Validity
            Not Before: Aug 20 00:00:00 2012 GMT
            Not After : Aug 21 00:00:00 2012 GMT
        Subject: C=GB, ST=Nottinghamshire, L=Nottingham, O=Server, OU=Production-expired, CN=localhost
        Subject Public Key Info:
            Public Key Algorithm: rsaEncryption
                Public-Key: (2048 bit)
                Modulus:
<<<<<<< HEAD
                    00:97:a0:c8:2e:50:b0:14:d7:84:7e:f6:e8:cd:1b:
                    dd:3a:b9:ed:7d:a2:63:37:4b:e5:0f:26:a0:fb:27:
                    94:40:5c:a1:24:9a:28:15:5f:57:35:99:b5:7e:16:
                    16:fd:9e:4c:30:d8:de:09:81:4f:ce:ff:b2:dc:48:
                    9e:58:31:33:07:ce:9f:89:e8:30:c3:cc:3b:2e:3d:
                    63:88:21:9f:e3:4c:89:0a:46:35:45:cd:ad:5f:5e:
                    da:03:da:b7:21:e1:b8:70:3f:47:ed:1f:20:67:25:
                    d0:dc:c0:f2:c6:61:fa:e5:ca:28:ef:07:7a:79:d1:
                    a1:5a:f7:0d:cc:c8:31:b2:6c:a9:fe:78:8e:11:9a:
                    7e:26:07:76:b3:ec:cc:a1:d2:23:44:80:1a:85:05:
                    b1:c3:81:ea:c3:2c:21:09:8e:32:1f:3c:3a:60:dc:
                    c7:22:b8:04:1a:fd:73:e8:78:79:ea:88:69:4c:75:
                    5c:bc:d6:cb:9c:bc:65:5c:6f:65:59:78:a2:c3:00:
                    4e:90:36:da:27:cd:4a:10:68:0a:66:29:79:2d:85:
                    9e:b2:f4:e0:19:a3:b3:a7:f5:ab:6e:79:78:36:2b:
                    19:b8:0f:62:24:d9:6a:1e:c1:be:c0:14:d7:dd:5f:
                    fc:d5:0a:0d:e6:f7:c6:be:bd:4f:13:cf:18:0b:89:
                    bf:ab
=======
                    00:cd:a9:03:cf:be:ed:03:a5:cc:a6:35:4d:25:61:
                    37:bd:42:3a:26:04:a2:29:17:14:26:3d:6e:01:2c:
                    f9:9d:20:4a:5f:16:c8:15:7a:7d:85:ae:1f:08:ff:
                    cd:90:27:19:19:49:99:c8:0d:4d:96:f9:de:0e:c8:
                    26:7c:d4:aa:84:e7:4d:9d:0f:44:46:af:c2:86:22:
                    f3:ca:1a:09:0d:98:3e:b1:1e:d7:aa:20:95:b4:15:
                    11:df:07:ee:ca:06:7d:f7:97:f3:7e:a2:e2:ba:ce:
                    25:32:a9:d4:96:17:07:c6:eb:d7:ed:ee:3a:94:e4:
                    66:a9:55:be:90:f5:09:5b:1a:b0:2f:b9:a5:96:6a:
                    3d:4c:68:07:fb:4d:df:f0:a0:d5:19:ea:24:75:d5:
                    a9:10:e5:ff:e1:08:44:a3:49:21:ec:7c:0d:c9:50:
                    52:fa:33:7a:dd:52:23:79:3b:52:38:cb:e4:bc:27:
                    65:23:0f:8f:df:eb:38:3c:21:9d:de:41:88:34:b7:
                    e2:90:03:74:79:dc:92:94:e1:71:4f:ff:b7:99:e6:
                    be:78:2f:ac:81:19:1e:48:1f:81:2b:f7:aa:cc:0b:
                    12:f9:64:41:5d:b1:c2:da:99:90:e5:67:51:ca:b3:
                    96:ef:b8:f5:15:82:0f:0f:d3:1a:dd:e1:7e:01:2d:
                    b0:db
>>>>>>> 3972d3f6
                Exponent: 65537 (0x10001)
        X509v3 extensions:
            X509v3 Basic Constraints: 
                CA:FALSE
            Netscape Comment: 
                OpenSSL Generated Certificate
            X509v3 Subject Key Identifier: 
<<<<<<< HEAD
                02:C4:11:7C:33:56:82:9C:B4:B8:4D:D3:BA:2D:17:62:7B:D5:07:62
            X509v3 Authority Key Identifier: 
                53:48:5A:50:4D:78:80:6D:55:79:8A:FE:A9:A3:68:7A:04:9A:F0:87
    Signature Algorithm: sha256WithRSAEncryption
    Signature Value:
        67:09:c5:63:8f:03:0d:ed:57:db:be:8d:46:5a:67:26:09:c3:
        16:bb:19:40:b8:66:22:78:b3:fb:b5:0e:14:e8:9e:09:07:61:
        a4:bf:5f:e5:af:38:2b:38:eb:a8:01:1f:1a:4e:a3:11:42:4d:
        5d:5d:5f:55:86:fe:21:f1:ca:b4:26:de:3a:78:40:bb:f4:14:
        b8:b6:36:ea:30:75:00:89:b6:f0:c4:91:8a:06:f7:72:bd:4e:
        2f:2e:38:cf:a4:f0:59:ff:bd:83:17:25:65:68:54:de:39:b3:
        b3:82:6a:f8:40:24:26:33:1b:b0:cd:53:99:66:ea:d3:f3:df:
        6d:e0:9e:2f:7b:77:c7:4d:fa:8a:18:cb:25:34:88:f7:f0:75:
        72:75:d9:fe:85:45:c3:c3:b3:40:3b:62:36:ca:39:2e:f2:bc:
        dd:3e:eb:25:7e:6d:ac:db:d1:cc:54:39:dc:b8:5b:ef:19:c0:
        5f:a0:49:f3:a2:13:24:21:80:73:58:a8:1b:ef:49:a7:c7:47:
        49:78:a2:71:bd:a9:6d:c4:1f:cc:de:53:8e:16:f2:11:c1:9e:
        03:c7:b4:b8:eb:85:02:90:5e:56:2c:df:22:f4:0c:c0:8d:9a:
        7f:c0:86:c8:24:3c:05:36:34:2c:36:d0:f2:c8:6e:b9:b2:58:
        b1:a1:a7:54
=======
                52:53:B2:A2:BB:A7:6B:6E:1C:5B:2F:FA:ED:27:B1:E7:94:BB:E4:6E
            X509v3 Authority Key Identifier: 
                32:41:09:D3:64:22:D3:E9:E0:07:DA:E3:D5:56:C8:44:61:46:DC:38
    Signature Algorithm: sha256WithRSAEncryption
    Signature Value:
        93:92:e2:4f:11:52:ea:df:aa:a3:69:66:dc:7f:36:53:5b:10:
        c6:eb:75:2b:e2:25:0c:72:22:46:2f:19:d0:cc:d1:b9:19:0c:
        93:77:91:7f:28:4d:3a:b3:06:94:f9:f0:49:14:7d:b2:12:60:
        da:9f:24:59:5f:cd:eb:eb:16:44:f3:ba:47:96:10:71:f8:be:
        37:66:a0:af:fc:f9:96:53:31:c3:53:1f:88:72:ff:6b:a4:18:
        ec:55:a6:1c:bf:a8:af:8c:13:35:55:2d:aa:a2:26:c7:2c:1a:
        55:aa:7a:12:11:eb:2d:fc:8c:6e:06:bb:d5:5b:f8:d1:25:bb:
        38:6c:1a:54:68:d0:05:00:4c:9e:b3:db:5c:d1:85:3a:b3:0a:
        ee:cd:33:1d:4c:d3:0c:e6:39:d1:a4:84:f3:57:f9:59:1e:75:
        37:a9:26:82:37:f9:5c:6d:82:11:f6:25:94:74:32:c1:8f:d5:
        19:b5:30:ec:dd:9b:aa:92:91:69:dd:25:e9:72:cf:37:7d:f3:
        9c:d6:1c:e2:43:7f:bc:9c:08:6c:ed:b2:5a:76:d3:ac:bf:92:
        7c:cd:47:f9:7d:59:1f:87:f4:97:ad:7b:48:00:a0:36:72:fc:
        fb:0b:94:46:43:37:c0:81:8f:32:38:5c:e5:a0:12:bf:b9:2c:
        91:ae:bf:76
>>>>>>> 3972d3f6
-----BEGIN CERTIFICATE-----
MIID2TCCAsGgAwIBAgIBAjANBgkqhkiG9w0BAQsFADBlMQswCQYDVQQGEwJHQjET
MBEGA1UECAwKRGVyYnlzaGlyZTEaMBgGA1UECgwRTW9zcXVpdHRvIFByb2plY3Qx
EDAOBgNVBAsMB1Rlc3RpbmcxEzARBgNVBAMMClNpZ25pbmcgQ0EwHhcNMTIwODIw
MDAwMDAwWhcNMTIwODIxMDAwMDAwWjB+MQswCQYDVQQGEwJHQjEYMBYGA1UECAwP
Tm90dGluZ2hhbXNoaXJlMRMwEQYDVQQHDApOb3R0aW5naGFtMQ8wDQYDVQQKDAZT
ZXJ2ZXIxGzAZBgNVBAsMElByb2R1Y3Rpb24tZXhwaXJlZDESMBAGA1UEAwwJbG9j
<<<<<<< HEAD
YWxob3N0MIIBIjANBgkqhkiG9w0BAQEFAAOCAQ8AMIIBCgKCAQEAl6DILlCwFNeE
fvbozRvdOrntfaJjN0vlDyag+yeUQFyhJJooFV9XNZm1fhYW/Z5MMNjeCYFPzv+y
3EieWDEzB86fiegww8w7Lj1jiCGf40yJCkY1Rc2tX17aA9q3IeG4cD9H7R8gZyXQ
3MDyxmH65coo7wd6edGhWvcNzMgxsmyp/niOEZp+Jgd2s+zModIjRIAahQWxw4Hq
wywhCY4yHzw6YNzHIrgEGv1z6Hh56ohpTHVcvNbLnLxlXG9lWXiiwwBOkDbaJ81K
EGgKZil5LYWesvTgGaOzp/Wrbnl4NisZuA9iJNlqHsG+wBTX3V/81QoN5vfGvr1P
E88YC4m/qwIDAQABo3sweTAJBgNVHRMEAjAAMCwGCWCGSAGG+EIBDQQfFh1PcGVu
U1NMIEdlbmVyYXRlZCBDZXJ0aWZpY2F0ZTAdBgNVHQ4EFgQUAsQRfDNWgpy0uE3T
ui0XYnvVB2IwHwYDVR0jBBgwFoAUU0haUE14gG1VeYr+qaNoegSa8IcwDQYJKoZI
hvcNAQELBQADggEBAGcJxWOPAw3tV9u+jUZaZyYJwxa7GUC4ZiJ4s/u1DhTongkH
YaS/X+WvOCs466gBHxpOoxFCTV1dX1WG/iHxyrQm3jp4QLv0FLi2NuowdQCJtvDE
kYoG93K9Ti8uOM+k8Fn/vYMXJWVoVN45s7OCavhAJCYzG7DNU5lm6tPz323gni97
d8dN+ooYyyU0iPfwdXJ12f6FRcPDs0A7YjbKOS7yvN0+6yV+bazb0cxUOdy4W+8Z
wF+gSfOiEyQhgHNYqBvvSafHR0l4onG9qW3EH8zeU44W8hHBngPHtLjrhQKQXlYs
3yL0DMCNmn/AhsgkPAU2NCw20PLIbrmyWLGhp1Q=
=======
YWxob3N0MIIBIjANBgkqhkiG9w0BAQEFAAOCAQ8AMIIBCgKCAQEAzakDz77tA6XM
pjVNJWE3vUI6JgSiKRcUJj1uASz5nSBKXxbIFXp9ha4fCP/NkCcZGUmZyA1Nlvne
DsgmfNSqhOdNnQ9ERq/ChiLzyhoJDZg+sR7XqiCVtBUR3wfuygZ995fzfqLius4l
MqnUlhcHxuvX7e46lORmqVW+kPUJWxqwL7mllmo9TGgH+03f8KDVGeokddWpEOX/
4QhEo0kh7HwNyVBS+jN63VIjeTtSOMvkvCdlIw+P3+s4PCGd3kGINLfikAN0edyS
lOFxT/+3mea+eC+sgRkeSB+BK/eqzAsS+WRBXbHC2pmQ5WdRyrOW77j1FYIPD9Ma
3eF+AS2w2wIDAQABo3sweTAJBgNVHRMEAjAAMCwGCWCGSAGG+EIBDQQfFh1PcGVu
U1NMIEdlbmVyYXRlZCBDZXJ0aWZpY2F0ZTAdBgNVHQ4EFgQUUlOyoruna24cWy/6
7Sex55S75G4wHwYDVR0jBBgwFoAUMkEJ02Qi0+ngB9rj1VbIRGFG3DgwDQYJKoZI
hvcNAQELBQADggEBAJOS4k8RUurfqqNpZtx/NlNbEMbrdSviJQxyIkYvGdDM0bkZ
DJN3kX8oTTqzBpT58EkUfbISYNqfJFlfzevrFkTzukeWEHH4vjdmoK/8+ZZTMcNT
H4hy/2ukGOxVphy/qK+MEzVVLaqiJscsGlWqehIR6y38jG4Gu9Vb+NEluzhsGlRo
0AUATJ6z21zRhTqzCu7NMx1M0wzmOdGkhPNX+VkedTepJoI3+VxtghH2JZR0MsGP
1Rm1MOzdm6qSkWndJelyzzd985zWHOJDf7ycCGztslp206y/knzNR/l9WR+H9Jet
e0gAoDZy/PsLlEZDN8CBjzI4XOWgEr+5LJGuv3Y=
>>>>>>> 3972d3f6
-----END CERTIFICATE-----<|MERGE_RESOLUTION|>--- conflicted
+++ resolved
@@ -12,26 +12,6 @@
             Public Key Algorithm: rsaEncryption
                 Public-Key: (2048 bit)
                 Modulus:
-<<<<<<< HEAD
-                    00:97:a0:c8:2e:50:b0:14:d7:84:7e:f6:e8:cd:1b:
-                    dd:3a:b9:ed:7d:a2:63:37:4b:e5:0f:26:a0:fb:27:
-                    94:40:5c:a1:24:9a:28:15:5f:57:35:99:b5:7e:16:
-                    16:fd:9e:4c:30:d8:de:09:81:4f:ce:ff:b2:dc:48:
-                    9e:58:31:33:07:ce:9f:89:e8:30:c3:cc:3b:2e:3d:
-                    63:88:21:9f:e3:4c:89:0a:46:35:45:cd:ad:5f:5e:
-                    da:03:da:b7:21:e1:b8:70:3f:47:ed:1f:20:67:25:
-                    d0:dc:c0:f2:c6:61:fa:e5:ca:28:ef:07:7a:79:d1:
-                    a1:5a:f7:0d:cc:c8:31:b2:6c:a9:fe:78:8e:11:9a:
-                    7e:26:07:76:b3:ec:cc:a1:d2:23:44:80:1a:85:05:
-                    b1:c3:81:ea:c3:2c:21:09:8e:32:1f:3c:3a:60:dc:
-                    c7:22:b8:04:1a:fd:73:e8:78:79:ea:88:69:4c:75:
-                    5c:bc:d6:cb:9c:bc:65:5c:6f:65:59:78:a2:c3:00:
-                    4e:90:36:da:27:cd:4a:10:68:0a:66:29:79:2d:85:
-                    9e:b2:f4:e0:19:a3:b3:a7:f5:ab:6e:79:78:36:2b:
-                    19:b8:0f:62:24:d9:6a:1e:c1:be:c0:14:d7:dd:5f:
-                    fc:d5:0a:0d:e6:f7:c6:be:bd:4f:13:cf:18:0b:89:
-                    bf:ab
-=======
                     00:cd:a9:03:cf:be:ed:03:a5:cc:a6:35:4d:25:61:
                     37:bd:42:3a:26:04:a2:29:17:14:26:3d:6e:01:2c:
                     f9:9d:20:4a:5f:16:c8:15:7a:7d:85:ae:1f:08:ff:
@@ -50,7 +30,6 @@
                     12:f9:64:41:5d:b1:c2:da:99:90:e5:67:51:ca:b3:
                     96:ef:b8:f5:15:82:0f:0f:d3:1a:dd:e1:7e:01:2d:
                     b0:db
->>>>>>> 3972d3f6
                 Exponent: 65537 (0x10001)
         X509v3 extensions:
             X509v3 Basic Constraints: 
@@ -58,28 +37,6 @@
             Netscape Comment: 
                 OpenSSL Generated Certificate
             X509v3 Subject Key Identifier: 
-<<<<<<< HEAD
-                02:C4:11:7C:33:56:82:9C:B4:B8:4D:D3:BA:2D:17:62:7B:D5:07:62
-            X509v3 Authority Key Identifier: 
-                53:48:5A:50:4D:78:80:6D:55:79:8A:FE:A9:A3:68:7A:04:9A:F0:87
-    Signature Algorithm: sha256WithRSAEncryption
-    Signature Value:
-        67:09:c5:63:8f:03:0d:ed:57:db:be:8d:46:5a:67:26:09:c3:
-        16:bb:19:40:b8:66:22:78:b3:fb:b5:0e:14:e8:9e:09:07:61:
-        a4:bf:5f:e5:af:38:2b:38:eb:a8:01:1f:1a:4e:a3:11:42:4d:
-        5d:5d:5f:55:86:fe:21:f1:ca:b4:26:de:3a:78:40:bb:f4:14:
-        b8:b6:36:ea:30:75:00:89:b6:f0:c4:91:8a:06:f7:72:bd:4e:
-        2f:2e:38:cf:a4:f0:59:ff:bd:83:17:25:65:68:54:de:39:b3:
-        b3:82:6a:f8:40:24:26:33:1b:b0:cd:53:99:66:ea:d3:f3:df:
-        6d:e0:9e:2f:7b:77:c7:4d:fa:8a:18:cb:25:34:88:f7:f0:75:
-        72:75:d9:fe:85:45:c3:c3:b3:40:3b:62:36:ca:39:2e:f2:bc:
-        dd:3e:eb:25:7e:6d:ac:db:d1:cc:54:39:dc:b8:5b:ef:19:c0:
-        5f:a0:49:f3:a2:13:24:21:80:73:58:a8:1b:ef:49:a7:c7:47:
-        49:78:a2:71:bd:a9:6d:c4:1f:cc:de:53:8e:16:f2:11:c1:9e:
-        03:c7:b4:b8:eb:85:02:90:5e:56:2c:df:22:f4:0c:c0:8d:9a:
-        7f:c0:86:c8:24:3c:05:36:34:2c:36:d0:f2:c8:6e:b9:b2:58:
-        b1:a1:a7:54
-=======
                 52:53:B2:A2:BB:A7:6B:6E:1C:5B:2F:FA:ED:27:B1:E7:94:BB:E4:6E
             X509v3 Authority Key Identifier: 
                 32:41:09:D3:64:22:D3:E9:E0:07:DA:E3:D5:56:C8:44:61:46:DC:38
@@ -100,7 +57,6 @@
         7c:cd:47:f9:7d:59:1f:87:f4:97:ad:7b:48:00:a0:36:72:fc:
         fb:0b:94:46:43:37:c0:81:8f:32:38:5c:e5:a0:12:bf:b9:2c:
         91:ae:bf:76
->>>>>>> 3972d3f6
 -----BEGIN CERTIFICATE-----
 MIID2TCCAsGgAwIBAgIBAjANBgkqhkiG9w0BAQsFADBlMQswCQYDVQQGEwJHQjET
 MBEGA1UECAwKRGVyYnlzaGlyZTEaMBgGA1UECgwRTW9zcXVpdHRvIFByb2plY3Qx
@@ -108,23 +64,6 @@
 MDAwMDAwWhcNMTIwODIxMDAwMDAwWjB+MQswCQYDVQQGEwJHQjEYMBYGA1UECAwP
 Tm90dGluZ2hhbXNoaXJlMRMwEQYDVQQHDApOb3R0aW5naGFtMQ8wDQYDVQQKDAZT
 ZXJ2ZXIxGzAZBgNVBAsMElByb2R1Y3Rpb24tZXhwaXJlZDESMBAGA1UEAwwJbG9j
-<<<<<<< HEAD
-YWxob3N0MIIBIjANBgkqhkiG9w0BAQEFAAOCAQ8AMIIBCgKCAQEAl6DILlCwFNeE
-fvbozRvdOrntfaJjN0vlDyag+yeUQFyhJJooFV9XNZm1fhYW/Z5MMNjeCYFPzv+y
-3EieWDEzB86fiegww8w7Lj1jiCGf40yJCkY1Rc2tX17aA9q3IeG4cD9H7R8gZyXQ
-3MDyxmH65coo7wd6edGhWvcNzMgxsmyp/niOEZp+Jgd2s+zModIjRIAahQWxw4Hq
-wywhCY4yHzw6YNzHIrgEGv1z6Hh56ohpTHVcvNbLnLxlXG9lWXiiwwBOkDbaJ81K
-EGgKZil5LYWesvTgGaOzp/Wrbnl4NisZuA9iJNlqHsG+wBTX3V/81QoN5vfGvr1P
-E88YC4m/qwIDAQABo3sweTAJBgNVHRMEAjAAMCwGCWCGSAGG+EIBDQQfFh1PcGVu
-U1NMIEdlbmVyYXRlZCBDZXJ0aWZpY2F0ZTAdBgNVHQ4EFgQUAsQRfDNWgpy0uE3T
-ui0XYnvVB2IwHwYDVR0jBBgwFoAUU0haUE14gG1VeYr+qaNoegSa8IcwDQYJKoZI
-hvcNAQELBQADggEBAGcJxWOPAw3tV9u+jUZaZyYJwxa7GUC4ZiJ4s/u1DhTongkH
-YaS/X+WvOCs466gBHxpOoxFCTV1dX1WG/iHxyrQm3jp4QLv0FLi2NuowdQCJtvDE
-kYoG93K9Ti8uOM+k8Fn/vYMXJWVoVN45s7OCavhAJCYzG7DNU5lm6tPz323gni97
-d8dN+ooYyyU0iPfwdXJ12f6FRcPDs0A7YjbKOS7yvN0+6yV+bazb0cxUOdy4W+8Z
-wF+gSfOiEyQhgHNYqBvvSafHR0l4onG9qW3EH8zeU44W8hHBngPHtLjrhQKQXlYs
-3yL0DMCNmn/AhsgkPAU2NCw20PLIbrmyWLGhp1Q=
-=======
 YWxob3N0MIIBIjANBgkqhkiG9w0BAQEFAAOCAQ8AMIIBCgKCAQEAzakDz77tA6XM
 pjVNJWE3vUI6JgSiKRcUJj1uASz5nSBKXxbIFXp9ha4fCP/NkCcZGUmZyA1Nlvne
 DsgmfNSqhOdNnQ9ERq/ChiLzyhoJDZg+sR7XqiCVtBUR3wfuygZ995fzfqLius4l
@@ -140,5 +79,4 @@
 0AUATJ6z21zRhTqzCu7NMx1M0wzmOdGkhPNX+VkedTepJoI3+VxtghH2JZR0MsGP
 1Rm1MOzdm6qSkWndJelyzzd985zWHOJDf7ycCGztslp206y/knzNR/l9WR+H9Jet
 e0gAoDZy/PsLlEZDN8CBjzI4XOWgEr+5LJGuv3Y=
->>>>>>> 3972d3f6
 -----END CERTIFICATE-----