--- conflicted
+++ resolved
@@ -22,9 +22,10 @@
         sock.close()
         if len(data) == 0:
             rc = 0
-    except socket.error:
-        rc = 0
-<<<<<<< HEAD
+    except socket.error as e:
+        if e.errno == errno.ECONNRESET:
+            # Connection has been closed by peer, this is the expected behaviour
+            rc = 0
     finally:
         broker.terminate()
         broker.wait()
@@ -34,18 +35,6 @@
             print("proto_ver=%d" % (proto_ver))
             exit(rc)
 
-=======
-except socket.error as e:
-    if e.errno == errno.ECONNRESET:
-        # Connection has been closed by peer, this is the expected behaviour
-        rc = 0
-finally:
-    broker.terminate()
-    broker.wait()
-    (stdo, stde) = broker.communicate()
-    if rc:
-        print(stde.decode('utf-8'))
->>>>>>> 70cc79a6
 
 do_test(proto_ver=4)
 do_test(proto_ver=5)
