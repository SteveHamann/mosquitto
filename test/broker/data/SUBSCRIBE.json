[
	{
		"group": "v3.1.1 SUBSCRIBE",
		"ver":4,
		"tests": [
			{ "name": "82 [MQTT-3.1.0-1]", "connect":false, "msgs": [{"type":"send", "payload":"82 06 1234 0001 70 00"}]},
			{ "name": "80", "msgs": [{"type":"send", "payload":"80061234 0001 70 00"}]},
			{ "name": "83 [MQTT-3.8.1-1]", "msgs": [{"type":"send", "payload":"83 06 1234 0001 70 00"}]},
			{ "name": "84 [MQTT-3.8.1-1]", "msgs": [{"type":"send", "payload":"84 06 1234 0001 70 00"}]},
			{ "name": "86 [MQTT-3.8.1-1]", "msgs": [{"type":"send", "payload":"86 06 1234 0001 70 00"}]},
			{ "name": "8A [MQTT-3.8.1-1]", "msgs": [{"type":"send", "payload":"8A 06 1234 0001 70 00"}]},
			{ "name": "82 QoS 3 [MQTT-3-8.3-4]", "msgs": [{"type":"send", "payload":"82 06 1234 0001 70 03"}]},
			{ "name": "82 QoS 0x04 [MQTT-3-8.3-4]", "msgs": [{"type":"send", "payload":"82 06 1234 0001 70 04"}]},
			{ "name": "82 QoS 0x08 [MQTT-3-8.3-4]", "msgs": [{"type":"send", "payload":"82 06 1234 0001 70 08"}]},
			{ "name": "82 QoS 0x10 [MQTT-3-8.3-4]", "msgs": [{"type":"send", "payload":"82 06 1234 0001 70 10"}]},
			{ "name": "82 QoS 0x20 [MQTT-3-8.3-4]", "msgs": [{"type":"send", "payload":"82 06 1234 0001 70 20"}]},
			{ "name": "82 QoS 0x40 [MQTT-3-8.3-4]", "msgs": [{"type":"send", "payload":"82 06 1234 0001 70 40"}]},
			{ "name": "82 QoS 0x80 [MQTT-3-8.3-4]", "msgs": [{"type":"send", "payload":"82 06 1234 0001 70 80"}]},
			{ "name": "82 topic with 0x0000", "msgs": [{"type":"send", "payload":"82 0A 1234 0005 746F700000 00"} ] },
			{ "name": "82 topic with U+D800", "msgs": [{"type":"send", "payload":"82 0A 1234 0005 746FEDA080 00"} ] },
			{ "name": "82 topic with U+0001", "msgs": [{"type":"send", "payload":"82 0A 1234 0005 746F700170 00"} ] },
			{ "name": "82 topic with U+001F", "msgs": [{"type":"send", "payload":"82 0A 1234 0005 746F701F70 00"} ] },
			{ "name": "82 topic with U+007F", "msgs": [{"type":"send", "payload":"82 0A 1234 0005 746F707F70 00"} ] },
			{ "name": "82 topic with U+009F", "msgs": [{"type":"send", "payload":"82 0A 1234 0005 746FC29F70 00"} ] },
			{ "name": "82 topic with U+FFFF", "msgs": [{"type":"send", "payload":"82 0A 1234 0005 746FEDBFBF 00"} ] },
			{ "name": "82 long", "msgs": [{"type":"send", "payload":"82 07 1234 0001 70 00 00"}]},
			{ "name": "82 short 5 [MQTT-3.8.3-3]", "msgs": [{"type":"send", "payload":"82 05 1234 0001 70"}]},
			{ "name": "82 short 4", "msgs": [{"type":"send", "payload":"82 04 1234 0000"}]},
			{ "name": "82 short 3", "msgs": [{"type":"send", "payload":"82 03 1234 00"}]},
			{ "name": "82 short 2", "msgs": [{"type":"send", "payload":"82 02 1234"}]},
			{ "name": "82 short 1", "msgs": [{"type":"send", "payload":"82 01 12"}]},
			{ "name": "82 short 0", "msgs": [{"type":"send", "payload":"82 00"}]},
			{ "name": "82 single topic len 0", "msgs": [{"type":"send", "payload":"82 05 1234 0000 00"}]},
			{ "name": "82 multiple topic 1 len 0", "msgs": [{"type":"send", "payload":"82 09 1234 0000 00 0001 71 00"}]},
			{ "name": "82 multiple topic 2 len 0", "msgs": [{"type":"send", "payload":"82 09 1234 0001 71 00 0000 00"}]},
			{ "name": "82 multiple topic 1,2 len 0", "msgs": [{"type":"send", "payload":"82 08 1234 0000 00 0000 00"}]},
			{ "name": "82 mid 0", "msgs": [{"type":"send", "payload":"82 06 0000 0001 70 00"}]},
			{ "name": "82 single ok QoS 0 [MQTT-3.8.4-1]", "expect_disconnect":false, "msgs": [
				{"type":"send", "payload":"82 06 1234 0001 70 00"},
				{"type":"recv", "payload":"90 03 1234 00"}
			]},
			{ "name": "82 single ok QoS 1 [MQTT-3.8.4-1]", "expect_disconnect":false, "msgs": [
				{"type":"send", "payload":"82 06 1234 0001 70 01"},
				{"type":"recv", "payload":"90 03 1234 01"}
			]},
			{ "name": "82 single ok QoS 2 [MQTT-3.8.4-1]", "expect_disconnect":false, "msgs": [
				{"type":"send", "payload":"82 06 1234 0001 70 02"},
				{"type":"recv", "payload":"90 03 1234 02"}
			]},
			{ "name": "82 multiple ok [MQTT-3.8.4-4]", "expect_disconnect":false, "msgs": [
				{"type":"send", "payload":"82 0A 1234 0001 70 00 0001 71 00"},
				{"type":"recv", "payload":"90 04 1234 00 00"}
			]}
		]
	},
	{
		"group": "v5.0   SUBSCRIBE",
		"ver":5,
		"tests": [
			{ "name": "82 [MQTT-3.1.0-1]", "connect":false, "msgs": [{"type":"send", "payload":"82 07 1234 00 0001 70 00"}]},
			{ "name": "82 single ok QoS 0 [MQTT-3.8.4-1]", "expect_disconnect":false, "msgs": [
				{"type":"send", "payload":"82 07 1234 00 0001 70 00"},
				{"type":"recv", "payload":"90 04 1234 00 00"}
			]},
			{ "name": "82 single ok QoS 1 [MQTT-3.8.4-1]", "expect_disconnect":false, "msgs": [
				{"type":"send", "payload":"82 07 1234 00 0001 70 01"},
				{"type":"recv", "payload":"90 04 1234 0001"}
			]},
			{ "name": "82 single ok QoS 2 [MQTT-3.8.4-1]", "expect_disconnect":false, "msgs": [
				{"type":"send", "payload":"82 07 1234 00 0001 70 02"},
				{"type":"recv", "payload":"90 04 1234 00 02"}
			]},
			{ "name": "80", "msgs": [
				{"type":"send", "payload":"8007123400 0001 70 00"},
				{"type":"recv", "payload":"E0 01 81"}
			]},
			{ "name": "83 [MQTT-3.8.1-1]", "msgs": [
				{"type":"send", "payload":"8307123400 0001 70 00"},
				{"type":"recv", "payload":"E0 01 81"}
			]},
			{ "name": "84 [MQTT-3.8.1-1]", "msgs": [
				{"type":"send", "payload":"8407123400 0001 70 00"},
				{"type":"recv", "payload":"E0 01 81"}
			]},
			{ "name": "86 [MQTT-3.8.1-1]", "msgs": [
				{"type":"send", "payload":"8607123400 0001 70 00"},
				{"type":"recv", "payload":"E0 01 81"}
			]},
			{ "name": "8A [MQTT-3.8.1-1]", "msgs": [
				{"type":"send", "payload":"8A 07 1234 00 0001 70 00"},
				{"type":"recv", "payload":"E0 01 81"}
			]},
<<<<<<< HEAD
			{ "name": "82 QoS 3 [MQTT-3-8.3-4]", "msgs": [
=======
			{ "name": "82 QoS 3 [MQTT-3-8.3-2] (no qos)", "ver":5, "msgs": [
				{"type":"send", "payload":"82 06 1234 00 0001 70"},
				{"type":"recv", "payload":"E0 01 81"}
			]},
			{ "name": "82 QoS 3 [MQTT-3-8.3-2] (no topic or qos)", "ver":5, "msgs": [
				{"type":"send", "payload":"82 03 1234 00"},
				{"type":"recv", "payload":"E0 01 81"}
			]},
			{ "name": "82 QoS 3 [MQTT-3-8.3-4]", "ver":5, "msgs": [
>>>>>>> fb9b1153
				{"type":"send", "payload":"82 07 1234 00 0001 70 03"},
				{"type":"recv", "payload":"E0 01 81"}
			]},
			{ "name": "82 QoS 0 no local 0x04", "expect_disconnect":false, "msgs": [
				{"type":"send", "payload":"82 07 1234 00 0001 70 04"},
				{"type":"recv", "payload":"90 04 1234 00 00"}
			]},
			{ "name": "82 QoS 0 retain as published 0x08", "expect_disconnect":false, "msgs": [
				{"type":"send", "payload":"82 07 1234 00 0001 70 08"},
				{"type":"recv", "payload":"90 04 1234 00 00"}
			]},
			{ "name": "82 QoS 0 retain handling=1 0x10", "expect_disconnect":false, "msgs": [
				{"type":"send", "payload":"82 07 1234 00 0001 70 10"},
				{"type":"recv", "payload":"90 04 1234 00 00"}
			]},
			{ "name": "82 QoS 0 retain handling=2 0x20", "expect_disconnect":false, "msgs": [
				{"type":"send", "payload":"82 07 1234 00 0001 70 20"},
				{"type":"recv", "payload":"90 04 1234 00 00"}
			]},
			{ "name": "82 QoS 0 retain handling=3 0x30 [MQTT-3-8.3-4]", "msgs": [
				{"type":"send", "payload":"82 07 1234 00 0001 70 30"},
				{"type":"recv", "payload":"E0 01 81"}
			]},
			{ "name": "82 QoS 0 options=0x40 [MQTT-3-8.3-5]", "msgs": [
				{"type":"send", "payload":"82 07 1234 00 0001 70 40"},
				{"type":"recv", "payload":"E0 01 81"}
			]},
			{ "name": "82 QoS 0 options=0x80 [MQTT-3-8.3-5]", "msgs": [
				{"type":"send", "payload":"82 07 1234 00 0001 70 80"},
				{"type":"recv", "payload":"E0 01 81"}
			]},
			{ "name": "82 QoS 0 options=0xF0 [MQTT-3-8.3-5]", "msgs": [
				{"type":"send", "payload":"82 07 1234 00 0001 70 F0"},
				{"type":"recv", "payload":"E0 01 81"}
			]},
			{ "name": "82 topic with 0x0000", "msgs": [
				{"type":"send", "payload":"82121234000005746F7000007061796C6F616400"},
				{"type":"recv", "payload":"E0 01 81"}
			]},
			{ "name": "82 topic with U+D800", "msgs": [
				{"type":"send", "payload":"82121234000005746FEDA0807061796C6F616400"},
				{"type":"recv", "payload":"E0 01 81"}
			]},
			{ "name": "82 topic with U+0001", "msgs": [
				{"type":"send", "payload":"82121234000005746F7001707061796C6F616400"},
				{"type":"recv", "payload":"E0 01 81"}
			]},
			{ "name": "82 topic with U+001F", "msgs": [
				{"type":"send", "payload":"82121234000005746F701F707061796C6F616400"},
				{"type":"recv", "payload":"E0 01 81"}
			]},
			{ "name": "82 topic with U+007F", "msgs": [
				{"type":"send", "payload":"82121234000005746F707F707061796C6F616400"},
				{"type":"recv", "payload":"E0 01 81"}
			]},
			{ "name": "82 topic with U+009F", "msgs": [
				{"type":"send", "payload":"82121234000005746FC29F707061796C6F616400"},
				{"type":"recv", "payload":"E0 01 81"}
			]},
			{ "name": "82 topic with U+FFFF", "msgs": [
				{"type":"send", "payload":"82121234000005746FEDBFBF7061796C6F616400"},
				{"type":"recv", "payload":"E0 01 81"}
			]},
			{ "name": "82 long", "msgs": [
				{"type":"send", "payload":"82 08 1234 00 0001 70 00 00"},
				{"type":"recv", "payload":"E0 01 81"}
			]},
			{ "name": "82 short 5 [MQTT-3.8.3-3]", "msgs": [
				{"type":"send", "payload":"82 06 1234 00 0001 70"},
				{"type":"recv", "payload":"E0 01 81"}
			]},
			{ "name": "82 short 5", "msgs": [
				{"type":"send", "payload":"82 05 1234 00 0000"},
				{"type":"recv", "payload":"E0 01 81"}
			]},
			{ "name": "82 short 4", "msgs": [
				{"type":"send", "payload":"82 04 1234 00 00"},
				{"type":"recv", "payload":"E0 01 81"}
			]},
			{ "name": "82 short 3", "msgs": [
				{"type":"send", "payload":"82 03 1234 00"},
				{"type":"recv", "payload":"E0 01 81"}
			]},
			{ "name": "82 short 2", "msgs": [
				{"type":"send", "payload":"82 02 1234"},
				{"type":"recv", "payload":"E0 01 81"}
			]},
			{ "name": "82 short 1", "msgs": [
				{"type":"send", "payload":"82 01 12"},
				{"type":"recv", "payload":"E0 01 81"}
			]},
			{ "name": "82 short 0", "msgs": [
				{"type":"send", "payload":"82 00"},
				{"type":"recv", "payload":"E0 01 81"}
			]},
			{ "name": "82 single topic len 0", "msgs": [
				{"type":"send", "payload":"82 06 1234 00 0000 00"},
				{"type":"recv", "payload":"E0 01 81"}
			]},
			{ "name": "82 multiple topic 1 len 0", "msgs": [
				{"type":"send", "payload":"82 0A 1234 00 0000 00 0001 71 00"},
				{"type":"recv", "payload":"E0 01 81"}
			]},
			{ "name": "82 multiple topic 2 len 0", "msgs": [
				{"type":"send", "payload":"82 0A 1234 00 0001 71 00 0000 00"},
				{"type":"recv", "payload":"E0 01 81"}
			]},
			{ "name": "82 multiple topic 1,2 len 0", "msgs": [
				{"type":"send", "payload":"82 09 1234 00 0000 00 0000 00"},
				{"type":"recv", "payload":"E0 01 81"}
			]},
			{ "name": "82 single ok QoS 0 [MQTT-3.8.4-1]", "expect_disconnect":false, "msgs": [
				{"type":"send", "payload":"82 07 1234 00 0001 70 00"},
				{"type":"recv", "payload":"90 04 1234 00 00"}
			]},
			{ "name": "82 single ok QoS 1 [MQTT-3.8.4-1]", "expect_disconnect":false, "msgs": [
				{"type":"send", "payload":"82 07 1234 00 0001 70 01"},
				{"type":"recv", "payload":"90 04 1234 00 01"}
			]},
			{ "name": "82 single ok QoS 2 [MQTT-3.8.4-1]", "expect_disconnect":false, "msgs": [
				{"type":"send", "payload":"82 07 1234 00 0001 70 02"},
				{"type":"recv", "payload":"90 04 1234 00 02"}
			]},
			{ "name": "82 multiple ok [MQTT-3.8.4-4]", "expect_disconnect":false, "msgs": [
				{"type":"send", "payload":"82 0B 1234 00 0001 70 00 0001 71 00"},
				{"type":"recv", "payload":"90 05 1234 00 00 00"}
			]},
<<<<<<< HEAD
			{ "name": "82 mid 0", "msgs": [
				{"type":"send", "payload":"82 07 0000 00 0001 70 00"},
				{"type":"recv", "payload":"E0 01 81"}
=======
			{ "name": "82 shared sub with no topic part 1", "ver":5, "msgs": [
				{"type":"send", "payload":"82 0F 1234 00 0009 2473686172652F702F 00"},
				{"type":"recv", "payload":"E0 01 82"}
			]},
			{ "name": "82 shared sub with no topic part 2", "ver":5, "msgs": [
				{"type":"send", "payload":"82 0E 1234 00 0008 2473686172652F70 00"},
				{"type":"recv", "payload":"E0 01 82"}
			]},
			{ "name": "82 shared sub with no local set", "ver":5, "msgs": [
				{"type":"send", "payload":"82 10 1234 00 000A 2473686172652F702F70 04"},
				{"type":"recv", "payload":"E0 01 82"}
>>>>>>> fb9b1153
			]}
		]
	},
	{
		"group": "v5.0   SUBSCRIBE ALLOWED PROPERTIES",
		"ver":5,
		"tests": [
			{ "name": "82 with user-property", "expect_disconnect":false, "msgs": [
				{"type":"send", "payload":"82 0E 0001 07 26000170000171 0001 70 00"},
				{"type":"recv", "payload":"90 04 0001 00 00"}
			]},
			{ "name": "82 with 2*user-property", "expect_disconnect":false, "msgs": [
				{"type":"send", "payload":"82 15 0001 0E 26000170000171 26000170000171 0001 70 00"},
				{"type":"recv", "payload":"90 04 0001 00 00"}
			]},
			{ "name": "82 with user-property missing value", "msgs": [
				{"type":"send", "payload":"82 0B 0001 04 26000170 0001 70 00"},
				{"type":"recv", "payload":"E0 01 81"}
			]},
			{ "name": "82 with user-property missing key,value", "msgs": [
				{"type":"send", "payload":"82 08 0001 01 26 0001 70 00"},
				{"type":"recv", "payload":"E0 01 81"}
			]},
			{ "name": "82 with user-property empty key", "expect_disconnect":false, "msgs": [
				{"type":"send", "payload":"82 0D 0001 06 26 0000 0001 70 0001 70 00"},
				{"type":"recv", "payload":"90 04 0001 00 00"}
			]},
			{ "name": "82 with user-property empty value", "expect_disconnect":false, "msgs": [
				{"type":"send", "payload":"82 0D 0001 06 26 0001 70 0000 0001 70 00"},
				{"type":"recv", "payload":"90 04 0001 00 00"}
			]},
			{ "name": "82 with user-property empty key,value", "expect_disconnect":false, "msgs": [
				{"type":"send", "payload":"82 0C 0001 05 26 0000 0000 0001 70 00"},
				{"type":"recv", "payload":"90 04 0001 00 00"}
			]},

			{ "name": "82 with subscription-identifier missing (variable byte integer)", "msgs": [
				{"type":"send", "payload":"82 08 0001 01 0B 0001 70 00"},
				{"type":"recv", "payload":"E0 01 81"}
			]},
			{ "name": "82 with subscription-identifier=0 (variable byte integer)", "msgs": [
				{"type":"send", "payload":"82 09 0001 02 0B00 0001 70 00"},
				{"type":"recv", "payload":"E0 01 81"}
			]},
			{ "name": "82 with subscription-identifier=1 (variable byte integer)", "expect_disconnect":false, "msgs": [
				{"type":"send", "payload":"82 09 0001 02 0B01 0001 70 00"},
				{"type":"recv", "payload":"90 04 0001 00 00"}
			]},
			{ "name": "82 with 2*subscription-identifier=1 (variable byte integer)", "msgs": [
				{"type":"send", "payload":"82 0B 0001 04 0B010B01 0001 70 00"},
				{"type":"recv", "payload":"E0 01 82"}
			]},
			{ "name": "82 with subscription-identifier=0x7F (variable byte integer)", "expect_disconnect":false, "msgs": [
				{"type":"send", "payload":"82 09 0001 02 0B7F 0001 70 00"},
				{"type":"recv", "payload":"90 04 0001 00 00"}
			]},
			{ "name": "82 with subscription-identifier=0x8000 (variable byte integer)", "msgs": [
				{"type":"send", "payload":"82 0A 0001 03 0B8000 0001 70 00"},
				{"type":"recv", "payload":"E0 01 81"}
			]},
			{ "name": "82 with subscription-identifier=0x8001 (variable byte integer)", "expect_disconnect":false, "msgs": [
				{"type":"send", "payload":"82 0A 0001 03 0B8001 0001 70 00"},
				{"type":"recv", "payload":"90 04 0001 00 00"}
			]},
			{ "name": "82 with subscription-identifier=0xFF7F (variable byte integer)", "expect_disconnect":false, "msgs": [
				{"type":"send", "payload":"82 0A 0001 03 0BFF7F 0001 70 00"},
				{"type":"recv", "payload":"90 04 0001 00 00"}
			]},
			{ "name": "82 with subscription-identifier=0x808001 (variable byte integer)", "expect_disconnect":false, "msgs": [
				{"type":"send", "payload":"82 0B 0001 04 0B808001 0001 70 00"},
				{"type":"recv", "payload":"90 04 0001 00 00"}
			]},
			{ "name": "82 with subscription-identifier=0xFFFF7F (variable byte integer)", "expect_disconnect":false, "msgs": [
				{"type":"send", "payload":"82 0B 0001 04 0BFFFF7F 0001 70 00"},
				{"type":"recv", "payload":"90 04 0001 00 00"}
			]},
			{ "name": "82 with subscription-identifier=0x80808001 (variable byte integer)", "expect_disconnect":false, "msgs": [
				{"type":"send", "payload":"82 0C 0001 05 0B80808001 0001 70 00"},
				{"type":"recv", "payload":"90 04 0001 00 00"}
			]},
			{ "name": "82 with subscription-identifier=0xFFFFFF7F (variable byte integer)", "expect_disconnect":false, "msgs": [
				{"type":"send", "payload":"82 0C 0001 05 0BFFFFFF7F 0001 70 00"},
				{"type":"recv", "payload":"90 04 0001 00 00"}
			]},
			{ "name": "82 with subscription-identifier=0x8080808001 (variable byte integer)", "msgs": [
				{"type":"send", "payload":"82 0D 0001 06 0B8080808001 0001 70 00"},
				{"type":"recv", "payload":"E0 01 81"}
			]}
		]
	},
	{
		"group": "v5.0   SUBSCRIBE DISALLOWED PROPERTIES",
		"ver":5,
		"tests": [
			{ "name": "82 with payload-format-indicator (byte)", "msgs": [
				{"type":"send", "payload":"82 09 0001 02 0100 0001 70 00"},
				{"type":"recv", "payload":"E0 01 81"}
			]},
			{ "name": "82 with request-problem-information (byte)", "msgs": [
				{"type":"send", "payload":"82 09 0001 02 1700 0001 70 00"},
				{"type":"recv", "payload":"E0 01 81"}
			]},
			{ "name": "82 with maximum-qos (byte)", "msgs": [
				{"type":"send", "payload":"82 09 0001 02 2400 0001 70 00"},
				{"type":"recv", "payload":"E0 01 81"}
			]},
			{ "name": "82 with retain-available (byte)", "msgs": [
				{"type":"send", "payload":"82 09 0001 02 2500 0001 70 00"},
				{"type":"recv", "payload":"E0 01 81"}
			]},
			{ "name": "82 with wildcard-subscription-available (byte)", "msgs": [
				{"type":"send", "payload":"82 09 0001 02 2800 0001 70 00"},
				{"type":"recv", "payload":"E0 01 81"}
			]},
			{ "name": "82 with subscription-identifier-available (byte)", "msgs": [
				{"type":"send", "payload":"82 09 0001 02 2900 0001 70 00"},
				{"type":"recv", "payload":"E0 01 81"}
			]},
			{ "name": "82 with shared-subscription-available (byte)", "msgs": [
				{"type":"send", "payload":"82 09 0001 02 2A00 0001 70 00"},
				{"type":"recv", "payload":"E0 01 81"}
			]},

			{ "name": "82 with message-expiry-interval (four byte integer)", "msgs": [
				{"type":"send", "payload":"82 0C 0001 05 0200000001 0001 70 00"},
				{"type":"recv", "payload":"E0 01 81"}
			]},
			{ "name": "82 with session-expiry-interval (four byte integer)", "msgs": [
				{"type":"send", "payload":"82 0C 0001 05 1100000001 0001 70 00"},
				{"type":"recv", "payload":"E0 01 81"}
			]},
			{ "name": "82 with will-delay-interval (four byte integer)", "msgs": [
				{"type":"send", "payload":"82 0C 0001 05 1800000001 0001 70 00"},
				{"type":"recv", "payload":"E0 01 81"}
			]},
			{ "name": "82 with maximum-packet-size (four byte integer)", "msgs": [
				{"type":"send", "payload":"82 0C 0001 052700000001 0001 70 00"},
				{"type":"recv", "payload":"E0 01 81"}
			]},

			{ "name": "82 with content-type (UTF-8 string)", "msgs": [
				{"type":"send", "payload":"82 0B 0001 04 03000170 0001 70 00"},
				{"type":"recv", "payload":"E0 01 81"}
			]},
			{ "name": "82 with response-topic (UTF-8 string)", "msgs": [
				{"type":"send", "payload":"82 0B 0001 04 08000170 0001 70 00"},
				{"type":"recv", "payload":"E0 01 81"}
			]},
			{ "name": "82 with assigned-client-identifier (UTF-8 string)", "msgs": [
				{"type":"send", "payload":"82 0B 0001 04 12000170 0001 70 00"},
				{"type":"recv", "payload":"E0 01 81"}
			]},
			{ "name": "82 with authentication-method (UTF-8 string)", "msgs": [
				{"type":"send", "payload":"82 0B 0001 04 15000170 0001 70 00"},
				{"type":"recv", "payload":"E0 01 81"}
			]},
			{ "name": "82 with response-information (UTF-8 string)", "msgs": [
				{"type":"send", "payload":"82 0B 0001 04 1A000170 0001 70 00"},
				{"type":"recv", "payload":"E0 01 81"}
			]},
			{ "name": "82 with server-reference (UTF-8 string)", "msgs": [
				{"type":"send", "payload":"82 0B 0001 04 1C000170 0001 70 00"},
				{"type":"recv", "payload":"E0 01 81"}
			]},

			{ "name": "82 with correlation-data (binary data)", "msgs": [
				{"type":"send", "payload":"82 0B 0001 04 09000170 0001 70 00"},
				{"type":"recv", "payload":"E0 01 81"}
			]},
			{ "name": "82 with authentication-data (binary data)", "msgs": [
				{"type":"send", "payload":"82 0B 0001 04 16000170 0001 70 00"},
				{"type":"recv", "payload":"E0 01 81"}
			]},

			{ "name": "82 with server-keep-alive (two byte integer)", "msgs": [
				{"type":"send", "payload":"82 0A 0001 03 130101 0001 70 00"},
				{"type":"recv", "payload":"E0 01 81"}
			]},
			{ "name": "82 with receive-maximum (two byte integer)", "msgs": [
				{"type":"send", "payload":"82 0A 0001 03 210101 0001 70 00"},
				{"type":"recv", "payload":"E0 01 81"}
			]},
			{ "name": "82 with topic-alias-maximum (two byte integer)", "msgs": [
				{"type":"send", "payload":"82 0A 0001 03 220101 0001 70 00"},
				{"type":"recv", "payload":"E0 01 81"}
			]},
			{ "name": "82 with topic-alias (two byte integer)", "msgs": [
				{"type":"send", "payload":"82 0A 0001 03 230101 0001 70 00"},
				{"type":"recv", "payload":"E0 01 81"}
			]},

			{ "name": "82 with invalid-property 0x00 (byte)", "msgs": [
				{"type":"send", "payload":"82 09 0001 02 0001 0001 70 00"},
				{"type":"recv", "payload":"E0 01 81"}
			]},
			{ "name": "82 with unknown-property 0x04 (byte)", "msgs": [
				{"type":"send", "payload":"82 09 0001 02 0401 0001 70 00"},
				{"type":"recv", "payload":"E0 01 81"}
			]},
			{ "name": "82 with unknown-property 0x05 (byte)", "msgs": [
				{"type":"send", "payload":"82 09 0001 02 0501 0001 70 00"},
				{"type":"recv", "payload":"E0 01 81"}
			]},
			{ "name": "82 with unknown-property 0x06 (byte)", "msgs": [
				{"type":"send", "payload":"82 09 0001 02 0601 0001 70 00"},
				{"type":"recv", "payload":"E0 01 81"}
			]},
			{ "name": "82 with unknown-property 0x07 (byte)", "msgs": [
				{"type":"send", "payload":"82 09 0001 02 0701 0001 70 00"},
				{"type":"recv", "payload":"E0 01 81"}
			]},
			{ "name": "82 with unknown-property 0x0A (byte)", "msgs": [
				{"type":"send", "payload":"82 09 0001 02 0A01 0001 70 00"},
				{"type":"recv", "payload":"E0 01 81"}
			]},
			{ "name": "82 with unknown-property 0x0C (byte)", "msgs": [
				{"type":"send", "payload":"82 09 0001 02 0C01 0001 70 00"},
				{"type":"recv", "payload":"E0 01 81"}
			]},
			{ "name": "82 with unknown-property 0x0D (byte)", "msgs": [
				{"type":"send", "payload":"82 09 0001 02 0D01 0001 70 00"},
				{"type":"recv", "payload":"E0 01 81"}
			]},
			{ "name": "82 with unknown-property 0x0E (byte)", "msgs": [
				{"type":"send", "payload":"82 09 0001 02 0E01 0001 70 00"},
				{"type":"recv", "payload":"E0 01 81"}
			]},
			{ "name": "82 with unknown-property 0x0F (byte)", "msgs": [
				{"type":"send", "payload":"82 09 0001 02 0F01 0001 70 00"},
				{"type":"recv", "payload":"E0 01 81"}
			]},
			{ "name": "82 with unknown-property 0x10 (byte)", "msgs": [
				{"type":"send", "payload":"82 09 0001 02 1001 0001 70 00"},
				{"type":"recv", "payload":"E0 01 81"}
			]},
			{ "name": "82 with unknown-property 0x14 (byte)", "msgs": [
				{"type":"send", "payload":"82 09 0001 02 1401 0001 70 00"},
				{"type":"recv", "payload":"E0 01 81"}
			]},
			{ "name": "82 with unknown-property 0x1B (byte)", "msgs": [
				{"type":"send", "payload":"82 09 0001 02 1B01 0001 70 00"},
				{"type":"recv", "payload":"E0 01 81"}
			]},
			{ "name": "82 with unknown-property 0x1D (byte)", "msgs": [
				{"type":"send", "payload":"82 09 0001 02 1D01 0001 70 00"},
				{"type":"recv", "payload":"E0 01 81"}
			]},
			{ "name": "82 with unknown-property 0x1E (byte)", "msgs": [
				{"type":"send", "payload":"82 09 0001 02 1E01 0001 70 00"},
				{"type":"recv", "payload":"E0 01 81"}
			]},
			{ "name": "82 with unknown-property 0x20 (byte)", "msgs": [
				{"type":"send", "payload":"82 09 0001 02 2001 0001 70 00"},
				{"type":"recv", "payload":"E0 01 81"}
			]},
			{ "name": "82 with unknown-property 0x7F (byte)", "msgs": [
				{"type":"send", "payload":"82 09 0001 02 7F01 0001 70 00"},
				{"type":"recv", "payload":"E0 01 81"}
			]},
			{ "name": "82 with invalid-property 0x8000 (byte)", "msgs": [
				{"type":"send", "payload":"82 0A 0001 03 800001 0001 70 00"},
				{"type":"recv", "payload":"E0 01 81"}
			]},
			{ "name": "82 with unknown-property 0x8001 (byte)", "msgs": [
				{"type":"send", "payload":"82 0A 0001 03 800101 0001 70 00"},
				{"type":"recv", "payload":"E0 01 81"}
			]},
			{ "name": "82 with unknown-property 0xFF7F (byte)", "msgs": [
				{"type":"send", "payload":"82 0A 0001 03 FF7F01 0001 70 00"},
				{"type":"recv", "payload":"E0 01 81"}
			]},
			{ "name": "82 with unknown-property 0x808001 (byte)", "msgs": [
				{"type":"send", "payload":"82 0B 0001 04 80800101 0001 70 00"},
				{"type":"recv", "payload":"E0 01 81"}
			]},
			{ "name": "82 with unknown-property 0xFFFF7F (byte)", "msgs": [
				{"type":"send", "payload":"82 0B 0001 04 FFFF7F 01 0001 70 00"},
				{"type":"recv", "payload":"E0 01 81"}
			]},
			{ "name": "82 with unknown-property 0x80808001 (byte)", "msgs": [
				{"type":"send", "payload":"82 0C 0001 05 80808001 01 0001 70 00"},
				{"type":"recv", "payload":"E0 01 81"}
			]},
			{ "name": "82 with unknown-property 0xFFFFFF7F (byte)", "msgs": [
				{"type":"send", "payload":"82 0C 0001 05 FFFFFF7F 01 0001 70 00"},
				{"type":"recv", "payload":"E0 01 81"}
			]}
		]
	}
]<|MERGE_RESOLUTION|>--- conflicted
+++ resolved
@@ -90,9 +90,6 @@
 				{"type":"send", "payload":"8A 07 1234 00 0001 70 00"},
 				{"type":"recv", "payload":"E0 01 81"}
 			]},
-<<<<<<< HEAD
-			{ "name": "82 QoS 3 [MQTT-3-8.3-4]", "msgs": [
-=======
 			{ "name": "82 QoS 3 [MQTT-3-8.3-2] (no qos)", "ver":5, "msgs": [
 				{"type":"send", "payload":"82 06 1234 00 0001 70"},
 				{"type":"recv", "payload":"E0 01 81"}
@@ -101,8 +98,7 @@
 				{"type":"send", "payload":"82 03 1234 00"},
 				{"type":"recv", "payload":"E0 01 81"}
 			]},
-			{ "name": "82 QoS 3 [MQTT-3-8.3-4]", "ver":5, "msgs": [
->>>>>>> fb9b1153
+			{ "name": "82 QoS 3 [MQTT-3-8.3-4]", "msgs": [
 				{"type":"send", "payload":"82 07 1234 00 0001 70 03"},
 				{"type":"recv", "payload":"E0 01 81"}
 			]},
@@ -230,11 +226,10 @@
 				{"type":"send", "payload":"82 0B 1234 00 0001 70 00 0001 71 00"},
 				{"type":"recv", "payload":"90 05 1234 00 00 00"}
 			]},
-<<<<<<< HEAD
 			{ "name": "82 mid 0", "msgs": [
 				{"type":"send", "payload":"82 07 0000 00 0001 70 00"},
 				{"type":"recv", "payload":"E0 01 81"}
-=======
+			]},
 			{ "name": "82 shared sub with no topic part 1", "ver":5, "msgs": [
 				{"type":"send", "payload":"82 0F 1234 00 0009 2473686172652F702F 00"},
 				{"type":"recv", "payload":"E0 01 82"}
@@ -246,7 +241,6 @@
 			{ "name": "82 shared sub with no local set", "ver":5, "msgs": [
 				{"type":"send", "payload":"82 10 1234 00 000A 2473686172652F702F70 04"},
 				{"type":"recv", "payload":"E0 01 82"}
->>>>>>> fb9b1153
 			]}
 		]
 	},
