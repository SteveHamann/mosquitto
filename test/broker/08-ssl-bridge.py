#!/usr/bin/env python3

from mosq_test_helper import *

source_dir = Path(__file__).resolve().parent
ssl_dir = source_dir.parent / "ssl"

def write_config(filename, port1, port2):
    with open(filename, 'w') as f:
        f.write("listener %d\n" % (port2))
        f.write("allow_anonymous true\n")
        f.write("\n")
        f.write("connection bridge_test\n")
        f.write("address 127.0.0.1:%d\n" % (port1))
        f.write("topic bridge/# both 0\n")
        f.write("notifications false\n")
        f.write("restart_timeout 2\n")
        f.write("\n")
        f.write(f"bridge_cafile {ssl_dir}/all-ca.crt\n")
        f.write("bridge_insecure true\n")

(port1, port2) = mosq_test.get_port(2)
conf_file = os.path.basename(__file__).replace('.py', '.conf')
write_config(conf_file, port1, port2)

rc = 1
client_id = socket.gethostname()+".bridge_test"
connect_packet = mosq_test.gen_connect(client_id, clean_session=False, proto_ver=128+4)
connack_packet = mosq_test.gen_connack(rc=0)

mid = 1
subscribe_packet = mosq_test.gen_subscribe(mid, "bridge/#", 0)
suback_packet = mosq_test.gen_suback(mid, 0)

publish_packet = mosq_test.gen_publish("bridge/ssl/test", qos=0, payload="message")

sock = socket.socket(socket.AF_INET, socket.SOCK_STREAM)
sock.setsockopt(socket.SOL_SOCKET, socket.SO_REUSEADDR, 1)
ssock = ssl.wrap_socket(
    sock,
    ca_certs=ssl_dir / "all-ca.crt",
    keyfile=ssl_dir / "server.key",
    certfile=ssl_dir / "server.crt",
    server_side=True
)
ssock.settimeout(20)
ssock.bind(('', port1))
ssock.listen(5)

broker = mosq_test.start_broker(filename=os.path.basename(__file__), port=port2, use_conf=True)

try:
    (bridge, address) = ssock.accept()
    bridge.settimeout(20)

    mosq_test.expect_packet(bridge, "connect", connect_packet)
    bridge.send(connack_packet)

    mosq_test.expect_packet(bridge, "subscribe", subscribe_packet)
    bridge.send(suback_packet)

<<<<<<< HEAD
    pub = subprocess.Popen(['./08-ssl-bridge-helper.py', str(port2)], stdout=subprocess.PIPE, stderr=subprocess.PIPE)
    pub_terminated = 0
    if mosq_test.wait_for_subprocess(pub):
        print("pub not terminated")
        pub_terminated = 1
=======
    pub = subprocess.Popen([f'{source_dir}/08-ssl-bridge-helper.py', str(port2)], stdout=subprocess.PIPE, stderr=subprocess.PIPE)
    pub.wait()
>>>>>>> 4093e717
    (stdo, stde) = pub.communicate()

    mosq_test.expect_packet(bridge, "publish", publish_packet)
    rc = pub_terminated

    bridge.close()
except mosq_test.TestError:
    pass
finally:
    os.remove(conf_file)
    try:
        bridge.close()
    except NameError:
        pass

    broker.terminate()
    if mosq_test.wait_for_subprocess(broker):
        print("broker not terminated")
        if rc == 0: rc=1
    (stdo, stde) = broker.communicate()
    if rc:
        print(stde.decode('utf-8'))
    ssock.close()

exit(rc)<|MERGE_RESOLUTION|>--- conflicted
+++ resolved
@@ -59,16 +59,11 @@
     mosq_test.expect_packet(bridge, "subscribe", subscribe_packet)
     bridge.send(suback_packet)
 
-<<<<<<< HEAD
-    pub = subprocess.Popen(['./08-ssl-bridge-helper.py', str(port2)], stdout=subprocess.PIPE, stderr=subprocess.PIPE)
+    pub = subprocess.Popen([f'{source_dir}/08-ssl-bridge-helper.py', str(port2)], stdout=subprocess.PIPE, stderr=subprocess.PIPE)
     pub_terminated = 0
     if mosq_test.wait_for_subprocess(pub):
         print("pub not terminated")
         pub_terminated = 1
-=======
-    pub = subprocess.Popen([f'{source_dir}/08-ssl-bridge-helper.py', str(port2)], stdout=subprocess.PIPE, stderr=subprocess.PIPE)
-    pub.wait()
->>>>>>> 4093e717
     (stdo, stde) = pub.communicate()
 
     mosq_test.expect_packet(bridge, "publish", publish_packet)
