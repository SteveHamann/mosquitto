--- conflicted
+++ resolved
@@ -227,7 +227,6 @@
 	}
 }
 
-<<<<<<< HEAD
 void plugin_persist__handle_retain_msg_set(struct mosquitto_base_msg *msg)
 {
 	UNUSED(msg);
@@ -250,11 +249,10 @@
 {
 	UNUSED(msg);
 	UNUSED(event);
-=======
+}
 int session_expiry__add_from_persistence(struct mosquitto *context, time_t expiry_time)
 {
 	UNUSED(context);
 	UNUSED(expiry_time);
 	return 0;
->>>>>>> a8448a9c
 }