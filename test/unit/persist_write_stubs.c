#include <time.h>

#define WITH_BROKER

#include <logging_mosq.h>
#include <memory_mosq.h>
#include <mosquitto_broker_internal.h>
#include <net_mosq.h>
#include <send_mosq.h>
#include <time_mosq.h>
#include <callbacks.h>

extern uint64_t last_retained;
extern char *last_sub;
extern int last_qos;

struct mosquitto *context__init(void)
{
	return mosquitto__calloc(1, sizeof(struct mosquitto));
}

int log__printf(struct mosquitto *mosq, unsigned int priority, const char *fmt, ...)
{
	UNUSED(mosq);
	UNUSED(priority);
	UNUSED(fmt);

	return 0;
}

time_t mosquitto_time(void)
{
	return 123;
}

bool net__is_connected(struct mosquitto *mosq)
{
	UNUSED(mosq);
	return false;
}

int net__socket_close(struct mosquitto *mosq)
{
	UNUSED(mosq);

	return MOSQ_ERR_SUCCESS;
}

int send__pingreq(struct mosquitto *mosq)
{
	UNUSED(mosq);

	return MOSQ_ERR_SUCCESS;
}

int mosquitto_acl_check(struct mosquitto *context, const char *topic, uint32_t payloadlen, void* payload, uint8_t qos, bool retain, int access)
{
	UNUSED(context);
	UNUSED(topic);
	UNUSED(payloadlen);
	UNUSED(payload);
	UNUSED(qos);
	UNUSED(retain);
	UNUSED(access);

	return MOSQ_ERR_SUCCESS;
}

int acl__find_acls(struct mosquitto *context)
{
	UNUSED(context);

	return MOSQ_ERR_SUCCESS;
}


int send__publish(struct mosquitto *mosq, uint16_t mid, const char *topic, uint32_t payloadlen, const void *payload, uint8_t qos, bool retain, bool dup, uint32_t subscription_identifier, const mosquitto_property *store_props, uint32_t expiry_interval)
{
	UNUSED(mosq);
	UNUSED(mid);
	UNUSED(topic);
	UNUSED(payloadlen);
	UNUSED(payload);
	UNUSED(qos);
	UNUSED(retain);
	UNUSED(dup);
	UNUSED(subscription_identifier);
	UNUSED(store_props);
	UNUSED(expiry_interval);

	return MOSQ_ERR_SUCCESS;
}

int send__pubcomp(struct mosquitto *mosq, uint16_t mid, const mosquitto_property *properties)
{
	UNUSED(mosq);
	UNUSED(mid);
	UNUSED(properties);

	return MOSQ_ERR_SUCCESS;
}

int send__pubrec(struct mosquitto *mosq, uint16_t mid, uint8_t reason_code, const mosquitto_property *properties)
{
	UNUSED(mosq);
	UNUSED(mid);
	UNUSED(reason_code);
	UNUSED(properties);

	return MOSQ_ERR_SUCCESS;
}

int send__pubrel(struct mosquitto *mosq, uint16_t mid, const mosquitto_property *properties)
{
	UNUSED(mosq);
	UNUSED(mid);
	UNUSED(properties);

	return MOSQ_ERR_SUCCESS;
}

void callback__on_disconnect(struct mosquitto *mosq, int rc, const mosquitto_property *props)
{
	UNUSED(mosq);
	UNUSED(rc);
	UNUSED(props);
}

void callback__on_publish(struct mosquitto *mosq, int mid, int reason_code, const mosquitto_property *properties)
{
	UNUSED(mosq);
	UNUSED(mid);
	UNUSED(reason_code);
	UNUSED(properties);
}

void do_client_disconnect(struct mosquitto *mosq, int reason_code, const mosquitto_property *properties)
{
	UNUSED(mosq);
	UNUSED(reason_code);
	UNUSED(properties);
}

int handle__packet(struct mosquitto *context)
{
	UNUSED(context);
	return MOSQ_ERR_SUCCESS;
}

ssize_t net__read(struct mosquitto *mosq, void *buf, size_t count)
{
	UNUSED(mosq);
	UNUSED(buf);
	UNUSED(count);
	return 1;
}

ssize_t net__write(struct mosquitto *mosq, const void *buf, size_t count)
{
	UNUSED(mosq);
	UNUSED(buf);
	UNUSED(count);
	return 1;
}

void context__add_to_by_id(struct mosquitto *context)
{
	if(context->in_by_id == false){
		context->in_by_id = true;
		HASH_ADD_KEYPTR(hh_id, db.contexts_by_id, context->id, strlen(context->id), context);
	}
}
<<<<<<< HEAD
void plugin_persist__handle_client_msg_add(struct mosquitto *context, const struct mosquitto_client_msg *cmsg)
{
	UNUSED(context);
	UNUSED(cmsg);
}
void plugin_persist__handle_client_msg_delete(struct mosquitto *context, const struct mosquitto_client_msg *cmsg)
{
	UNUSED(context);
	UNUSED(cmsg);
}
void plugin_persist__handle_client_msg_update(struct mosquitto *context, const struct mosquitto_client_msg *cmsg)
{
	UNUSED(context);
	UNUSED(cmsg);
}
void plugin_persist__handle_client_msg_clear(struct mosquitto *context, uint8_t direction)
{
	UNUSED(context);
	UNUSED(direction);
}
void plugin_persist__handle_base_msg_add(struct mosquitto_base_msg *msg)
{
	UNUSED(msg);
}
void plugin_persist__handle_base_msg_delete(struct mosquitto_base_msg *msg)
{
	UNUSED(msg);
}
void plugin_persist__handle_retain_msg_set(struct mosquitto_base_msg *msg)
{
	UNUSED(msg);
}
void plugin_persist__handle_retain_msg_delete(struct mosquitto_base_msg *msg)
{
	UNUSED(msg);
}
void plugin_persist__handle_subscription_delete(struct mosquitto *context, const char *sub)
{
	UNUSED(context);
	UNUSED(sub);
}

void plugin_persist__process_retain_events(bool force)
{
	UNUSED(force);
}

void plugin_persist__queue_retain_event(struct mosquitto_base_msg *msg, int event)
{
	UNUSED(msg);
	UNUSED(event);
=======

int session_expiry__add_from_persistence(struct mosquitto *context, time_t expiry_time)
{
	UNUSED(context);
	UNUSED(expiry_time);
	return 0;
>>>>>>> a8448a9c
}<|MERGE_RESOLUTION|>--- conflicted
+++ resolved
@@ -170,7 +170,6 @@
 		HASH_ADD_KEYPTR(hh_id, db.contexts_by_id, context->id, strlen(context->id), context);
 	}
 }
-<<<<<<< HEAD
 void plugin_persist__handle_client_msg_add(struct mosquitto *context, const struct mosquitto_client_msg *cmsg)
 {
 	UNUSED(context);
@@ -222,12 +221,11 @@
 {
 	UNUSED(msg);
 	UNUSED(event);
-=======
+}
 
 int session_expiry__add_from_persistence(struct mosquitto *context, time_t expiry_time)
 {
 	UNUSED(context);
 	UNUSED(expiry_time);
 	return 0;
->>>>>>> a8448a9c
 }