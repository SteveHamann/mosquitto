# This is a cmake script. Process it with the CMake gui or command line utility
# to produce makefiles / Visual Studio project files on Mac OS X and Windows.
#
# To configure the build options either use the CMake gui, or run the command
# line utility including the "-i" option.

<<<<<<< HEAD
cmake_minimum_required(VERSION 3.14)

set (VERSION 2.1.0)
project(mosquitto
	VERSION ${VERSION}
	DESCRIPTION "Eclipse Mosquitto"
	LANGUAGES C CXX
)

set(CMAKE_C_STANDARD 99)
set(CMAKE_C_STANDARD_REQUIRED ON)
=======
cmake_minimum_required(VERSION 3.5)
cmake_policy(SET CMP0042 NEW)

project(mosquitto)
set (VERSION 2.0.20)
>>>>>>> fb9b1153

list(APPEND CMAKE_MODULE_PATH "${PROJECT_SOURCE_DIR}/cmake/")

add_definitions (-DCMAKE -DVERSION=\"${VERSION}\")

if(WIN32)
	add_definitions("-D_CRT_SECURE_NO_WARNINGS")
	add_definitions("-D_CRT_NONSTDC_NO_DEPRECATE")
endif()

if(APPLE)
<<<<<<< HEAD
	set(CMAKE_SHARED_LIBRARY_CREATE_C_FLAGS "${CMAKE_SHARED_LIBRARY_CREATE_C_FLAGS} -undefined dynamic_lookup")
endif()

add_library(common-options INTERFACE)
if(NOT WIN32)
	target_compile_options(common-options INTERFACE -Wall -Wextra -Wconversion)
endif()
=======
        set(CMAKE_MODULE_LINKER_FLAGS "${CMAKE_MODULE_LINKER_FLAGS} -undefined dynamic_lookup")
endif(APPLE)
>>>>>>> fb9b1153

include(GNUInstallDirs)
include(CheckIncludeFiles)

option(WITH_BUNDLED_DEPS "Build with bundled dependencies?" ON)
option(WITH_TLS "Include SSL/TLS support?" ON)
option(WITH_TLS_PSK "Include TLS-PSK support (requires WITH_TLS)?" ON)
option(WITH_EC "Include Elliptic Curve support (requires WITH_TLS)?" ON)
option(WITH_TESTS "Enable tests" ON)
option(INC_MEMTRACK "Include memory tracking support?" ON)
if (WITH_TLS)
	find_package(OpenSSL REQUIRED)
	add_definitions("-DWITH_TLS")

	# mosquitto uses OpenSSL 1.1 API, so set OPENSSL_API_COMPAT accordingly:
	# https://www.openssl.org/docs/manmaster/man7/OPENSSL_API_COMPAT.html
	# TODO: migrate off ENGINE API (deprecated since OpenSSL 3.0), see:
	#       https://www.openssl.org/docs/manmaster/man7/migration_guide.html#Engines-and-METHOD-APIs
	add_definitions("-DOPENSSL_API_COMPAT=0x10100000L")

	if (WITH_TLS_PSK)
		add_definitions("-DWITH_TLS_PSK")
	endif (WITH_TLS_PSK)

	if (WITH_EC)
		add_definitions("-DWITH_EC")
	endif (WITH_EC)
else()
	set (OPENSSL_INCLUDE_DIR "")
endif()

option(WITH_UNIX_SOCKETS "Include Unix Domain Socket support?" ON)
if(WITH_UNIX_SOCKETS AND NOT WIN32)
	add_definitions("-DWITH_UNIX_SOCKETS")
endif()

option(WITH_SOCKS "Include SOCKS5 support?" ON)
if(WITH_SOCKS)
	add_definitions("-DWITH_SOCKS")
endif()

option(WITH_WEBSOCKETS "Include websockets support?" ON)
option(WITH_WEBSOCKETS_BUILTIN "Websockets support uses builtin library? Set OFF to use libwebsockets" ON)

option(WITH_SRV "Include SRV lookup support?" OFF)
option(WITH_STATIC_LIBRARIES "Build static versions of the libmosquitto/pp libraries?" OFF)
option(WITH_PIC "Build the static library with PIC (Position Independent Code) enabled archives?" OFF)

option(WITH_THREADING "Include threading support?" ON)
if(WITH_THREADING)
	add_definitions("-DWITH_THREADING")
	if(WIN32)
		find_package(Pthreads4W REQUIRED)
	endif()
<<<<<<< HEAD
endif()
=======
endif (WITH_THREADING)
>>>>>>> fb9b1153

option(WITH_DLT "Include DLT support?" OFF)
message(STATUS "WITH_DLT = ${WITH_DLT}")
if(WITH_DLT)
	find_package(PkgConfig)
	pkg_check_modules(DLT "automotive-dlt >= 2.11" REQUIRED)
endif()

find_package(cJSON REQUIRED)
find_package(argon2)
if(ARGON2_FOUND)
	add_definitions("-DWITH_ARGON2")
endif()

option(WITH_LTO "Build with link time optimizations (IPO) / interprocedural optimization (IPO) enabled." ON)
if(WITH_LTO)
	include(CheckIPOSupported)
	check_ipo_supported(RESULT is_ipo_supported OUTPUT output)
	if(is_ipo_supported)
		set_property(TARGET common-options PROPERTY INTERPROCEDURAL_OPTIMIZATION TRUE)
	else()
		message(WARNING "LTO/IPO is not supported: ${output}")
	endif()
endif()

# ========================================
# Include projects
# ========================================

option(WITH_CLIENTS "Build clients?" ON)
option(WITH_BROKER "Build broker?" ON)
option(WITH_APPS "Build apps?" ON)
option(WITH_PLUGINS "Build plugins?" ON)
option(DOCUMENTATION "Build documentation?" ON)

add_library(config-header INTERFACE)
target_sources(config-header INTERFACE config.h)
target_include_directories(config-header
	INTERFACE
		${mosquitto_SOURCE_DIR}
)

if(WITH_TLS)
	target_include_directories(config-header
		INTERFACE
			"${OPENSSL_INCLUDE_DIR}"
	)
endif()


add_subdirectory(libcommon)
add_subdirectory(lib)
if(WITH_CLIENTS)
	add_subdirectory(client)
endif()

if(WITH_BROKER)
	add_subdirectory(src)
endif()

if(WITH_APPS)
	add_subdirectory(apps)
endif()

if(WITH_PLUGINS)
	add_subdirectory(plugins)
endif()

if(DOCUMENTATION)
	add_subdirectory(man)
endif()

# ========================================
# Install config file
# ========================================

if(WITH_BROKER)
	install(FILES mosquitto.conf RENAME mosquitto.conf.example DESTINATION "${CMAKE_INSTALL_SYSCONFDIR}/mosquitto")
	install(FILES aclfile.example pskfile.example pwfile.example DESTINATION "${CMAKE_INSTALL_SYSCONFDIR}/mosquitto")
endif()

# ========================================
# Install pkg-config files
# ========================================

configure_file(libmosquitto.pc.in libmosquitto.pc @ONLY)
install(FILES "${CMAKE_CURRENT_BINARY_DIR}/libmosquitto.pc" DESTINATION "${CMAKE_INSTALL_LIBDIR}/pkgconfig")
configure_file(libmosquittopp.pc.in libmosquittopp.pc @ONLY)
install(FILES "${CMAKE_CURRENT_BINARY_DIR}/libmosquittopp.pc" DESTINATION "${CMAKE_INSTALL_LIBDIR}/pkgconfig")

# ========================================
# Install headers
# ========================================
install(
	FILES
	${mosquitto_SOURCE_DIR}/include/mosquitto.h
	${mosquitto_SOURCE_DIR}/include/mosquitto_broker.h
	${mosquitto_SOURCE_DIR}/include/mosquitto_plugin.h
	${mosquitto_SOURCE_DIR}/include/mosquittopp.h
	${mosquitto_SOURCE_DIR}/include/mqtt_protocol.h
	DESTINATION "${CMAKE_INSTALL_INCLUDEDIR}"
)
install(
	FILES
	${mosquitto_SOURCE_DIR}/include/mosquitto/broker.h
	${mosquitto_SOURCE_DIR}/include/mosquitto/broker_control.h
	${mosquitto_SOURCE_DIR}/include/mosquitto/broker_plugin.h
	${mosquitto_SOURCE_DIR}/include/mosquitto/libmosquittopp.h
	${mosquitto_SOURCE_DIR}/include/mosquitto/mqtt_protocol.h
	DESTINATION "${CMAKE_INSTALL_INCLUDEDIR}/mosquitto"
)

# ========================================
# Testing
# ========================================
if(WITH_TESTS)
	enable_testing()
	add_subdirectory(test)
endif()<|MERGE_RESOLUTION|>--- conflicted
+++ resolved
@@ -4,7 +4,6 @@
 # To configure the build options either use the CMake gui, or run the command
 # line utility including the "-i" option.
 
-<<<<<<< HEAD
 cmake_minimum_required(VERSION 3.14)
 
 set (VERSION 2.1.0)
@@ -16,13 +15,6 @@
 
 set(CMAKE_C_STANDARD 99)
 set(CMAKE_C_STANDARD_REQUIRED ON)
-=======
-cmake_minimum_required(VERSION 3.5)
-cmake_policy(SET CMP0042 NEW)
-
-project(mosquitto)
-set (VERSION 2.0.20)
->>>>>>> fb9b1153
 
 list(APPEND CMAKE_MODULE_PATH "${PROJECT_SOURCE_DIR}/cmake/")
 
@@ -34,18 +26,13 @@
 endif()
 
 if(APPLE)
-<<<<<<< HEAD
-	set(CMAKE_SHARED_LIBRARY_CREATE_C_FLAGS "${CMAKE_SHARED_LIBRARY_CREATE_C_FLAGS} -undefined dynamic_lookup")
+	set(CMAKE_MODULE_LINKER_FLAGS "${CMAKE_MODULE_LINKER_FLAGS} -undefined dynamic_lookup")
 endif()
 
 add_library(common-options INTERFACE)
 if(NOT WIN32)
 	target_compile_options(common-options INTERFACE -Wall -Wextra -Wconversion)
 endif()
-=======
-        set(CMAKE_MODULE_LINKER_FLAGS "${CMAKE_MODULE_LINKER_FLAGS} -undefined dynamic_lookup")
-endif(APPLE)
->>>>>>> fb9b1153
 
 include(GNUInstallDirs)
 include(CheckIncludeFiles)
@@ -100,11 +87,7 @@
 	if(WIN32)
 		find_package(Pthreads4W REQUIRED)
 	endif()
-<<<<<<< HEAD
-endif()
-=======
-endif (WITH_THREADING)
->>>>>>> fb9b1153
+endif()
 
 option(WITH_DLT "Include DLT support?" OFF)
 message(STATUS "WITH_DLT = ${WITH_DLT}")
