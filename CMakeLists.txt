--- conflicted
+++ resolved
@@ -6,17 +6,12 @@
 
 cmake_minimum_required(VERSION 3.10)
 
-<<<<<<< HEAD
-set (VERSION 2.0.11)
+set (VERSION 2.0.99)
 project(mosquitto
 	VERSION ${VERSION}
 	DESCRIPTION "Eclipse Mosquitto"
 	LANGUAGES C CXX
 )
-=======
-project(mosquitto)
-set (VERSION 2.0.12)
->>>>>>> 9afeeb1a
 
 list(APPEND CMAKE_MODULE_PATH "${CMAKE_SOURCE_DIR}/cmake/")
 
