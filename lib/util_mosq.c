/*
Copyright (c) 2009-2018 Roger Light <roger@atchoo.org>

All rights reserved. This program and the accompanying materials
are made available under the terms of the Eclipse Public License v1.0
and Eclipse Distribution License v1.0 which accompany this distribution.

The Eclipse Public License is available at
   http://www.eclipse.org/legal/epl-v10.html
and the Eclipse Distribution License is available at
  http://www.eclipse.org/org/documents/edl-v10.php.

Contributors:
   Roger Light - initial implementation and documentation.
*/

#include "config.h"

#include <assert.h>
#include <string.h>

#ifdef WIN32
#  include <winsock2.h>
#  include <aclapi.h>
#  include <io.h>
#  include <lmcons.h>
#else
#  include <sys/stat.h>
#endif

#ifdef WITH_TLS
#  include <openssl/bn.h>
#endif

#ifdef WITH_BROKER
#include "mosquitto_broker_internal.h"
#endif

#include "mosquitto.h"
#include "memory_mosq.h"
#include "net_mosq.h"
#include "send_mosq.h"
#include "time_mosq.h"
#include "tls_mosq.h"
#include "util_mosq.h"

#ifdef WITH_WEBSOCKETS
#include <libwebsockets.h>
#endif

#ifdef WITH_BROKER
int mosquitto__check_keepalive(struct mosquitto_db *db, struct mosquitto *mosq)
#else
int mosquitto__check_keepalive(struct mosquitto *mosq)
#endif
{
	time_t next_msg_out;
	time_t last_msg_in;
	time_t now = mosquitto_time();
#ifndef WITH_BROKER
	int rc;
#endif

	assert(mosq);
#if defined(WITH_BROKER) && defined(WITH_BRIDGE)
	/* Check if a lazy bridge should be timed out due to idle. */
	if(mosq->bridge && mosq->bridge->start_type == bst_lazy
				&& mosq->sock != INVALID_SOCKET
				&& now - mosq->next_msg_out - mosq->keepalive >= mosq->bridge->idle_timeout){

		log__printf(NULL, MOSQ_LOG_NOTICE, "Bridge connection %s has exceeded idle timeout, disconnecting.", mosq->id);
		net__socket_close(db, mosq);
		return MOSQ_ERR_SUCCESS;
	}
#endif
	pthread_mutex_lock(&mosq->msgtime_mutex);
	next_msg_out = mosq->next_msg_out;
	last_msg_in = mosq->last_msg_in;
	pthread_mutex_unlock(&mosq->msgtime_mutex);
	if(mosq->keepalive && mosq->sock != INVALID_SOCKET &&
			(now >= next_msg_out || now - last_msg_in >= mosq->keepalive)){

		if(mosq->state == mosq_cs_connected && mosq->ping_t == 0){
			send__pingreq(mosq);
			/* Reset last msg times to give the server time to send a pingresp */
			pthread_mutex_lock(&mosq->msgtime_mutex);
			mosq->last_msg_in = now;
			mosq->next_msg_out = now + mosq->keepalive;
			pthread_mutex_unlock(&mosq->msgtime_mutex);
		}else{
#ifdef WITH_BROKER
			net__socket_close(db, mosq);
#else
			net__socket_close(mosq);
			pthread_mutex_lock(&mosq->state_mutex);
			if(mosq->state == mosq_cs_disconnecting){
				rc = MOSQ_ERR_SUCCESS;
			}else{
				rc = MOSQ_ERR_KEEPALIVE;
			}
			pthread_mutex_unlock(&mosq->state_mutex);
			pthread_mutex_lock(&mosq->callback_mutex);
			if(mosq->on_disconnect){
				mosq->in_callback = true;
				mosq->on_disconnect(mosq, mosq->userdata, rc);
				mosq->in_callback = false;
			}
			if(mosq->on_disconnect_v5){
				mosq->in_callback = true;
				mosq->on_disconnect_v5(mosq, mosq->userdata, rc, NULL);
				mosq->in_callback = false;
			}
			pthread_mutex_unlock(&mosq->callback_mutex);

			return rc;
#endif
		}
	}
	return MOSQ_ERR_SUCCESS;
}

uint16_t mosquitto__mid_generate(struct mosquitto *mosq)
{
	/* FIXME - this would be better with atomic increment, but this is safer
	 * for now for a bug fix release.
	 *
	 * If this is changed to use atomic increment, callers of this function
	 * will have to be aware that they may receive a 0 result, which may not be
	 * used as a mid.
	 */
	uint16_t mid;
	assert(mosq);

	pthread_mutex_lock(&mosq->mid_mutex);
	mosq->last_mid++;
	if(mosq->last_mid == 0) mosq->last_mid++;
	mid = mosq->last_mid;
	pthread_mutex_unlock(&mosq->mid_mutex);

	return mid;
}


<<<<<<< HEAD
int mosquitto_topic_matches_sub(const char *sub, const char *topic, bool *result)
{
	int slen, tlen;

	if(!result) return MOSQ_ERR_INVAL;
	*result = false;

	if(!sub || !topic){
		return MOSQ_ERR_INVAL;
	}

	slen = strlen(sub);
	tlen = strlen(topic);

	return mosquitto_topic_matches_sub2(sub, slen, topic, tlen, result);
}

/* Does a topic match a subscription? */
int mosquitto_topic_matches_sub2(const char *sub, size_t sublen, const char *topic, size_t topiclen, bool *result)
{
	int spos, tpos;
	bool multilevel_wildcard = false;

	if(!result) return MOSQ_ERR_INVAL;
	*result = false;

	if(!sub || !topic){
		return MOSQ_ERR_INVAL;
	}

	if(!sublen || !topiclen){
		*result = false;
		return MOSQ_ERR_INVAL;
	}

	if(sublen && topiclen){
		if((sub[0] == '$' && topic[0] != '$')
				|| (topic[0] == '$' && sub[0] != '$')){

			return MOSQ_ERR_SUCCESS;
		}
	}

	spos = 0;
	tpos = 0;

	while(spos < sublen && tpos <= topiclen){
		if(sub[spos] == topic[tpos]){
			if(tpos == topiclen-1){
				/* Check for e.g. foo matching foo/# */
				if(spos == sublen-3
						&& sub[spos+1] == '/'
						&& sub[spos+2] == '#'){
					*result = true;
					multilevel_wildcard = true;
					return MOSQ_ERR_SUCCESS;
				}
			}
			spos++;
			tpos++;
			if(spos == sublen && tpos == topiclen){
				*result = true;
				return MOSQ_ERR_SUCCESS;
			}else if(tpos == topiclen && spos == sublen-1 && sub[spos] == '+'){
				if(spos > 0 && sub[spos-1] != '/'){
					return MOSQ_ERR_INVAL;
				}
				spos++;
				*result = true;
				return MOSQ_ERR_SUCCESS;
			}
		}else{
			if(sub[spos] == '+'){
				/* Check for bad "+foo" or "a/+foo" subscription */
				if(spos > 0 && sub[spos-1] != '/'){
					return MOSQ_ERR_INVAL;
				}
				/* Check for bad "foo+" or "foo+/a" subscription */
				if(spos < sublen-1 && sub[spos+1] != '/'){
					return MOSQ_ERR_INVAL;
				}
				spos++;
				while(tpos < topiclen && topic[tpos] != '/'){
					tpos++;
				}
				if(tpos == topiclen && spos == sublen){
					*result = true;
					return MOSQ_ERR_SUCCESS;
				}
			}else if(sub[spos] == '#'){
				if(spos > 0 && sub[spos-1] != '/'){
					return MOSQ_ERR_INVAL;
				}
				multilevel_wildcard = true;
				if(spos+1 != sublen){
					return MOSQ_ERR_INVAL;
				}else{
					*result = true;
					return MOSQ_ERR_SUCCESS;
				}
			}else{
				/* Check for e.g. foo/bar matching foo/+/# */
				if(spos > 0
						&& spos+2 == sublen
						&& tpos == topiclen
						&& sub[spos-1] == '+'
						&& sub[spos] == '/'
						&& sub[spos+1] == '#')
				{
					*result = true;
					multilevel_wildcard = true;
					return MOSQ_ERR_SUCCESS;
				}
				return MOSQ_ERR_SUCCESS;
			}
		}
	}
	if(multilevel_wildcard == false && (tpos < topiclen || spos < sublen)){
		*result = false;
	}

	return MOSQ_ERR_SUCCESS;
}

#ifdef WITH_TLS
int mosquitto__hex2bin_sha1(const char *hex, unsigned char **bin)
{
	unsigned char *sha, tmp[SHA_DIGEST_LENGTH];

	if(mosquitto__hex2bin(hex, tmp, SHA_DIGEST_LENGTH) != SHA_DIGEST_LENGTH){
		return MOSQ_ERR_INVAL;
	}

	sha = mosquitto__malloc(SHA_DIGEST_LENGTH);
	memcpy(sha, tmp, SHA_DIGEST_LENGTH);
	*bin = sha;
	return MOSQ_ERR_SUCCESS;
}

=======
#ifdef FINAL_WITH_TLS_PSK
>>>>>>> c3c8c99f
int mosquitto__hex2bin(const char *hex, unsigned char *bin, int bin_max_len)
{
	BIGNUM *bn = NULL;
	int len;
	int leading_zero = 0;
	int start = 0;
	int i = 0;

	/* Count the number of leading zero */
	for(i=0; i<strlen(hex); i=i+2) {
		if(strncmp(hex + i, "00", 2) == 0) {
			leading_zero++;
			/* output leading zero to bin */
			bin[start++] = 0;
		}else{
			break;
		}
	}

	if(BN_hex2bn(&bn, hex) == 0){
		if(bn) BN_free(bn);
		return 0;
	}
	if(BN_num_bytes(bn) + leading_zero > bin_max_len){
		BN_free(bn);
		return 0;
	}

	len = BN_bn2bin(bn, bin + leading_zero);
	BN_free(bn);
	return len + leading_zero;
}
#endif

FILE *mosquitto__fopen(const char *path, const char *mode, bool restrict_read)
{
#ifdef WIN32
	char buf[4096];
	int rc;
	rc = ExpandEnvironmentStrings(path, buf, 4096);
	if(rc == 0 || rc > 4096){
		return NULL;
	}else{
		if (restrict_read) {
			HANDLE hfile;
			SECURITY_ATTRIBUTES sec;
			EXPLICIT_ACCESS ea;
			PACL pacl = NULL;
			char username[UNLEN + 1];
			int ulen = UNLEN;
			SECURITY_DESCRIPTOR sd;
			DWORD dwCreationDisposition;

			switch(mode[0]){
				case 'a':
					dwCreationDisposition = OPEN_ALWAYS;
					break;
				case 'r':
					dwCreationDisposition = OPEN_EXISTING;
					break;
				case 'w':
					dwCreationDisposition = CREATE_ALWAYS;
					break;
				default:
					return NULL;
			}

			GetUserName(username, &ulen);
			if (!InitializeSecurityDescriptor(&sd, SECURITY_DESCRIPTOR_REVISION)) {
				return NULL;
			}
			BuildExplicitAccessWithName(&ea, username, GENERIC_ALL, SET_ACCESS, NO_INHERITANCE);
			if (SetEntriesInAcl(1, &ea, NULL, &pacl) != ERROR_SUCCESS) {
				return NULL;
			}
			if (!SetSecurityDescriptorDacl(&sd, TRUE, pacl, FALSE)) {
				LocalFree(pacl);
				return NULL;
			}

			sec.nLength = sizeof(SECURITY_ATTRIBUTES);
			sec.bInheritHandle = FALSE;
			sec.lpSecurityDescriptor = &sd;

			hfile = CreateFile(buf, GENERIC_READ | GENERIC_WRITE, 0,
				&sec,
				dwCreationDisposition,
				FILE_ATTRIBUTE_NORMAL,
				NULL);

			LocalFree(pacl);

			int fd = _open_osfhandle((intptr_t)hfile, 0);
			if (fd < 0) {
				return NULL;
			}

			FILE *fptr = _fdopen(fd, mode);
			if (!fptr) {
				_close(fd);
				return NULL;
			}
			return fptr;

		}else {
			return fopen(buf, mode);
		}
	}
#else
	if (restrict_read) {
		FILE *fptr;
		mode_t old_mask;

		old_mask = umask(0077);
		fptr = fopen(path, mode);
		umask(old_mask);

		return fptr;
	}else{
		return fopen(path, mode);
	}
#endif
}

void util__increment_receive_quota(struct mosquitto *mosq)
{
	if(mosq->protocol == mosq_p_mqtt5){
		if(mosq->receive_quota < mosq->receive_maximum){
			mosq->receive_quota++;
		}
	}
}

void util__increment_send_quota(struct mosquitto *mosq)
{
	if(mosq->send_quota < mosq->send_maximum){
		mosq->send_quota++;
	}
}<|MERGE_RESOLUTION|>--- conflicted
+++ resolved
@@ -141,131 +141,6 @@
 }
 
 
-<<<<<<< HEAD
-int mosquitto_topic_matches_sub(const char *sub, const char *topic, bool *result)
-{
-	int slen, tlen;
-
-	if(!result) return MOSQ_ERR_INVAL;
-	*result = false;
-
-	if(!sub || !topic){
-		return MOSQ_ERR_INVAL;
-	}
-
-	slen = strlen(sub);
-	tlen = strlen(topic);
-
-	return mosquitto_topic_matches_sub2(sub, slen, topic, tlen, result);
-}
-
-/* Does a topic match a subscription? */
-int mosquitto_topic_matches_sub2(const char *sub, size_t sublen, const char *topic, size_t topiclen, bool *result)
-{
-	int spos, tpos;
-	bool multilevel_wildcard = false;
-
-	if(!result) return MOSQ_ERR_INVAL;
-	*result = false;
-
-	if(!sub || !topic){
-		return MOSQ_ERR_INVAL;
-	}
-
-	if(!sublen || !topiclen){
-		*result = false;
-		return MOSQ_ERR_INVAL;
-	}
-
-	if(sublen && topiclen){
-		if((sub[0] == '$' && topic[0] != '$')
-				|| (topic[0] == '$' && sub[0] != '$')){
-
-			return MOSQ_ERR_SUCCESS;
-		}
-	}
-
-	spos = 0;
-	tpos = 0;
-
-	while(spos < sublen && tpos <= topiclen){
-		if(sub[spos] == topic[tpos]){
-			if(tpos == topiclen-1){
-				/* Check for e.g. foo matching foo/# */
-				if(spos == sublen-3
-						&& sub[spos+1] == '/'
-						&& sub[spos+2] == '#'){
-					*result = true;
-					multilevel_wildcard = true;
-					return MOSQ_ERR_SUCCESS;
-				}
-			}
-			spos++;
-			tpos++;
-			if(spos == sublen && tpos == topiclen){
-				*result = true;
-				return MOSQ_ERR_SUCCESS;
-			}else if(tpos == topiclen && spos == sublen-1 && sub[spos] == '+'){
-				if(spos > 0 && sub[spos-1] != '/'){
-					return MOSQ_ERR_INVAL;
-				}
-				spos++;
-				*result = true;
-				return MOSQ_ERR_SUCCESS;
-			}
-		}else{
-			if(sub[spos] == '+'){
-				/* Check for bad "+foo" or "a/+foo" subscription */
-				if(spos > 0 && sub[spos-1] != '/'){
-					return MOSQ_ERR_INVAL;
-				}
-				/* Check for bad "foo+" or "foo+/a" subscription */
-				if(spos < sublen-1 && sub[spos+1] != '/'){
-					return MOSQ_ERR_INVAL;
-				}
-				spos++;
-				while(tpos < topiclen && topic[tpos] != '/'){
-					tpos++;
-				}
-				if(tpos == topiclen && spos == sublen){
-					*result = true;
-					return MOSQ_ERR_SUCCESS;
-				}
-			}else if(sub[spos] == '#'){
-				if(spos > 0 && sub[spos-1] != '/'){
-					return MOSQ_ERR_INVAL;
-				}
-				multilevel_wildcard = true;
-				if(spos+1 != sublen){
-					return MOSQ_ERR_INVAL;
-				}else{
-					*result = true;
-					return MOSQ_ERR_SUCCESS;
-				}
-			}else{
-				/* Check for e.g. foo/bar matching foo/+/# */
-				if(spos > 0
-						&& spos+2 == sublen
-						&& tpos == topiclen
-						&& sub[spos-1] == '+'
-						&& sub[spos] == '/'
-						&& sub[spos+1] == '#')
-				{
-					*result = true;
-					multilevel_wildcard = true;
-					return MOSQ_ERR_SUCCESS;
-				}
-				return MOSQ_ERR_SUCCESS;
-			}
-		}
-	}
-	if(multilevel_wildcard == false && (tpos < topiclen || spos < sublen)){
-		*result = false;
-	}
-
-	return MOSQ_ERR_SUCCESS;
-}
-
 #ifdef WITH_TLS
 int mosquitto__hex2bin_sha1(const char *hex, unsigned char **bin)
 {
@@ -281,9 +156,6 @@
 	return MOSQ_ERR_SUCCESS;
 }
 
-=======
-#ifdef FINAL_WITH_TLS_PSK
->>>>>>> c3c8c99f
 int mosquitto__hex2bin(const char *hex, unsigned char *bin, int bin_max_len)
 {
 	BIGNUM *bn = NULL;
