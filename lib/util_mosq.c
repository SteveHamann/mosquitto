/*
Copyright (c) 2009-2021 Roger Light <roger@atchoo.org>

All rights reserved. This program and the accompanying materials
are made available under the terms of the Eclipse Public License 2.0
and Eclipse Distribution License v1.0 which accompany this distribution.

The Eclipse Public License is available at
   https://www.eclipse.org/legal/epl-2.0/
and the Eclipse Distribution License is available at
  http://www.eclipse.org/org/documents/edl-v10.php.

SPDX-License-Identifier: EPL-2.0 OR BSD-3-Clause

Contributors:
   Roger Light - initial implementation and documentation.
*/

#include "config.h"

#include <assert.h>
#include <ctype.h>
#include <string.h>

#ifdef WIN32
#  include <winsock2.h>
#  include <aclapi.h>
#  include <io.h>
#  include <lmcons.h>
#else
#  include <sys/stat.h>
#endif

#if !defined(WITH_TLS) && defined(__linux__) && defined(__GLIBC__)
#  if __GLIBC_PREREQ(2, 25)
#    include <sys/random.h>
#    define HAVE_GETRANDOM 1
#  endif
#endif

#ifdef WITH_TLS
#  include <openssl/bn.h>
#  include <openssl/rand.h>
#endif

#ifdef WITH_BROKER
#include "mosquitto_broker_internal.h"
#else
#  include "callbacks.h"
#endif

#include "mosquitto.h"
#include "net_mosq.h"
#include "send_mosq.h"
#include "tls_mosq.h"
#include "util_mosq.h"

#if defined(WITH_WEBSOCKETS) && WITH_WEBSOCKETS == WS_IS_LWS
#include <libwebsockets.h>
#endif

int mosquitto__check_keepalive(struct mosquitto *mosq)
{
	time_t next_msg_out;
	time_t last_msg_in;
	time_t now;
#ifndef WITH_BROKER
	int rc;
#endif
	enum mosquitto_client_state state;

	assert(mosq);
#ifdef WITH_BROKER
	now = db.now_s;
#else
	now = mosquitto_time();
#endif

#if defined(WITH_BROKER) && defined(WITH_BRIDGE)
	/* Check if a lazy bridge should be timed out due to idle. */
	if(mosq->bridge && mosq->bridge->start_type == bst_lazy
				&& net__is_connected(mosq)
				&& now - mosq->next_msg_out - mosq->keepalive >= mosq->bridge->idle_timeout){

		log__printf(mosq, MOSQ_LOG_NOTICE, "Bridge connection %s has exceeded idle timeout, disconnecting.", mosq->id);
		net__socket_close(mosq);
		return MOSQ_ERR_SUCCESS;
	}
#endif
	COMPAT_pthread_mutex_lock(&mosq->msgtime_mutex);
	next_msg_out = mosq->next_msg_out;
	last_msg_in = mosq->last_msg_in;
<<<<<<< HEAD
	pthread_mutex_unlock(&mosq->msgtime_mutex);
	if(mosq->keepalive && net__is_connected(mosq) &&
=======
	COMPAT_pthread_mutex_unlock(&mosq->msgtime_mutex);
	if(mosq->keepalive && mosq->sock != INVALID_SOCKET &&
>>>>>>> fb9b1153
			(now >= next_msg_out || now - last_msg_in >= mosq->keepalive)){

		state = mosquitto__get_state(mosq);
		if(state == mosq_cs_active && mosq->ping_t == 0){
			send__pingreq(mosq);
			/* Reset last msg times to give the server time to send a pingresp */
			COMPAT_pthread_mutex_lock(&mosq->msgtime_mutex);
			mosq->last_msg_in = now;
			mosq->next_msg_out = now + mosq->keepalive;
			COMPAT_pthread_mutex_unlock(&mosq->msgtime_mutex);
		}else{
#ifdef WITH_BROKER
#  ifdef WITH_BRIDGE
			if(mosq->bridge){
				context__send_will(mosq);
			}
#  endif
			net__socket_close(mosq);
#else
			net__socket_close(mosq);
			state = mosquitto__get_state(mosq);
			if(state == mosq_cs_disconnecting){
				rc = MOSQ_ERR_SUCCESS;
			}else{
				rc = MOSQ_ERR_KEEPALIVE;
			}
<<<<<<< HEAD
			callback__on_disconnect(mosq, rc, NULL);
=======
			COMPAT_pthread_mutex_lock(&mosq->callback_mutex);
			if(mosq->on_disconnect){
				mosq->in_callback = true;
				mosq->on_disconnect(mosq, mosq->userdata, rc);
				mosq->in_callback = false;
			}
			if(mosq->on_disconnect_v5){
				mosq->in_callback = true;
				mosq->on_disconnect_v5(mosq, mosq->userdata, rc, NULL);
				mosq->in_callback = false;
			}
			COMPAT_pthread_mutex_unlock(&mosq->callback_mutex);
>>>>>>> fb9b1153

			return rc;
#endif
		}
	}
	return MOSQ_ERR_SUCCESS;
}

uint16_t mosquitto__mid_generate(struct mosquitto *mosq)
{
	/* FIXME - this would be better with atomic increment, but this is safer
	 * for now for a bug fix release.
	 *
	 * If this is changed to use atomic increment, callers of this function
	 * will have to be aware that they may receive a 0 result, which may not be
	 * used as a mid.
	 */
	uint16_t mid;
	assert(mosq);

	COMPAT_pthread_mutex_lock(&mosq->mid_mutex);
	mosq->last_mid++;
	if(mosq->last_mid == 0) mosq->last_mid++;
	mid = mosq->last_mid;
	COMPAT_pthread_mutex_unlock(&mosq->mid_mutex);

	return mid;
}


#ifdef WITH_TLS
int mosquitto__hex2bin_sha1(const char *hex, unsigned char **bin)
{
	unsigned char *sha, tmp[SHA_DIGEST_LENGTH];

	if(mosquitto__hex2bin(hex, tmp, SHA_DIGEST_LENGTH) != SHA_DIGEST_LENGTH){
		return MOSQ_ERR_INVAL;
	}

	sha = mosquitto_malloc(SHA_DIGEST_LENGTH);
	if(!sha){
		return MOSQ_ERR_NOMEM;
	}
	memcpy(sha, tmp, SHA_DIGEST_LENGTH);
	*bin = sha;
	return MOSQ_ERR_SUCCESS;
}

int mosquitto__hex2bin(const char *hex, unsigned char *bin, int bin_max_len)
{
	BIGNUM *bn = NULL;
	int len;
	int leading_zero = 0;
	size_t i = 0;

	/* Count the number of leading zero */
	for(i=0; i<strlen(hex); i=i+2) {
		if(strncmp(hex + i, "00", 2) == 0) {
			if(leading_zero >= bin_max_len){
				return 0;
			}
			/* output leading zero to bin */
			bin[leading_zero] = 0;
			leading_zero++;
		}else{
			break;
		}
	}

	if(BN_hex2bn(&bn, hex) == 0){
		if(bn) BN_free(bn);
		return 0;
	}
	if(BN_num_bytes(bn) + leading_zero > bin_max_len){
		BN_free(bn);
		return 0;
	}

	len = BN_bn2bin(bn, bin + leading_zero);
	BN_free(bn);
	return len + leading_zero;
}
#endif

void util__increment_receive_quota(struct mosquitto *mosq)
{
	if(mosq->msgs_in.inflight_quota < mosq->msgs_in.inflight_maximum){
		mosq->msgs_in.inflight_quota++;
	}
}

void util__increment_send_quota(struct mosquitto *mosq)
{
	if(mosq->msgs_out.inflight_quota < mosq->msgs_out.inflight_maximum){
		mosq->msgs_out.inflight_quota++;
	}
}


void util__decrement_receive_quota(struct mosquitto *mosq)
{
	if(mosq->msgs_in.inflight_quota > 0){
		mosq->msgs_in.inflight_quota--;
	}
}

void util__decrement_send_quota(struct mosquitto *mosq)
{
	if(mosq->msgs_out.inflight_quota > 0){
		mosq->msgs_out.inflight_quota--;
	}
}


int mosquitto__set_state(struct mosquitto *mosq, enum mosquitto_client_state state)
{
	COMPAT_pthread_mutex_lock(&mosq->state_mutex);
#ifdef WITH_BROKER
	if(mosq->state != mosq_cs_disused)
#endif
	{
		mosq->state = state;
	}
	COMPAT_pthread_mutex_unlock(&mosq->state_mutex);

	return MOSQ_ERR_SUCCESS;
}

enum mosquitto_client_state mosquitto__get_state(struct mosquitto *mosq)
{
	enum mosquitto_client_state state;

	COMPAT_pthread_mutex_lock(&mosq->state_mutex);
	state = mosq->state;
	COMPAT_pthread_mutex_unlock(&mosq->state_mutex);

	return state;
}

#ifndef WITH_BROKER
void mosquitto__set_request_disconnect(struct mosquitto *mosq, bool request_disconnect)
{
	COMPAT_pthread_mutex_lock(&mosq->state_mutex);
	mosq->request_disconnect = request_disconnect;
	COMPAT_pthread_mutex_unlock(&mosq->state_mutex);
}

bool mosquitto__get_request_disconnect(struct mosquitto *mosq)
{
	bool request_disconnect;

	COMPAT_pthread_mutex_lock(&mosq->state_mutex);
	request_disconnect = mosq->request_disconnect;
	COMPAT_pthread_mutex_unlock(&mosq->state_mutex);

	return request_disconnect;
}
#endif<|MERGE_RESOLUTION|>--- conflicted
+++ resolved
@@ -90,13 +90,8 @@
 	COMPAT_pthread_mutex_lock(&mosq->msgtime_mutex);
 	next_msg_out = mosq->next_msg_out;
 	last_msg_in = mosq->last_msg_in;
-<<<<<<< HEAD
-	pthread_mutex_unlock(&mosq->msgtime_mutex);
+	COMPAT_pthread_mutex_unlock(&mosq->msgtime_mutex);
 	if(mosq->keepalive && net__is_connected(mosq) &&
-=======
-	COMPAT_pthread_mutex_unlock(&mosq->msgtime_mutex);
-	if(mosq->keepalive && mosq->sock != INVALID_SOCKET &&
->>>>>>> fb9b1153
 			(now >= next_msg_out || now - last_msg_in >= mosq->keepalive)){
 
 		state = mosquitto__get_state(mosq);
@@ -123,22 +118,7 @@
 			}else{
 				rc = MOSQ_ERR_KEEPALIVE;
 			}
-<<<<<<< HEAD
 			callback__on_disconnect(mosq, rc, NULL);
-=======
-			COMPAT_pthread_mutex_lock(&mosq->callback_mutex);
-			if(mosq->on_disconnect){
-				mosq->in_callback = true;
-				mosq->on_disconnect(mosq, mosq->userdata, rc);
-				mosq->in_callback = false;
-			}
-			if(mosq->on_disconnect_v5){
-				mosq->in_callback = true;
-				mosq->on_disconnect_v5(mosq, mosq->userdata, rc, NULL);
-				mosq->in_callback = false;
-			}
-			COMPAT_pthread_mutex_unlock(&mosq->callback_mutex);
->>>>>>> fb9b1153
 
 			return rc;
 #endif
