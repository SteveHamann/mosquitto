--- conflicted
+++ resolved
@@ -163,6 +163,7 @@
 	return mosquitto_subscribe_multiple(mosq, mid, 1, (char *const *const)&sub, qos, 0, NULL);
 }
 
+
 int mosquitto_subscribe_v5(struct mosquitto *mosq, int *mid, const char *sub, int qos, int options, const mosquitto_property *properties)
 {
 	return mosquitto_subscribe_multiple(mosq, mid, 1, (char *const *const)&sub, qos, options, properties);
@@ -197,26 +198,6 @@
 		if(rc) return rc;
 	}
 
-<<<<<<< HEAD
-	return send__subscribe(mosq, mid, 1, (char *const *const)&sub, qos);
-}
-
-
-int mosquitto_subscribe_multiple(struct mosquitto *mosq, int *mid, int sub_count, char *const *const sub, int qos)
-{
-	int i;
-
-	if(!mosq || !sub_count || !sub) return MOSQ_ERR_INVAL;
-	if(qos < 0 || qos > 2) return MOSQ_ERR_INVAL;
-	if(mosq->sock == INVALID_SOCKET) return MOSQ_ERR_NO_CONN;
-
-	for(i=0; i<sub_count; i++){
-		if(mosquitto_sub_topic_check(sub[i])) return MOSQ_ERR_INVAL;
-		if(mosquitto_validate_utf8(sub[i], strlen(sub[i]))) return MOSQ_ERR_MALFORMED_UTF8;
-	}
-
-	return send__subscribe(mosq, mid, sub_count, sub, qos);
-=======
 	for(i=0; i<sub_count; i++){
 		if(mosquitto_sub_topic_check(sub[i])) return MOSQ_ERR_INVAL;
 		slen = strlen(sub[i]);
@@ -232,7 +213,6 @@
 	}
 
 	return send__subscribe(mosq, mid, sub_count, sub, qos|options, outgoing_properties);
->>>>>>> c3c8c99f
 }
 
 
