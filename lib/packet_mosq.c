/*
Copyright (c) 2009-2021 Roger Light <roger@atchoo.org>

All rights reserved. This program and the accompanying materials
are made available under the terms of the Eclipse Public License 2.0
and Eclipse Distribution License v1.0 which accompany this distribution.

The Eclipse Public License is available at
   https://www.eclipse.org/legal/epl-2.0/
and the Eclipse Distribution License is available at
  http://www.eclipse.org/org/documents/edl-v10.php.

SPDX-License-Identifier: EPL-2.0 OR BSD-3-Clause

Contributors:
   Roger Light - initial implementation and documentation.
*/

#include "config.h"

#include <assert.h>
#include <errno.h>
#include <string.h>

#ifdef WITH_BROKER
#  include "mosquitto_broker_internal.h"
#  if defined(WITH_WEBSOCKETS) && WITH_WEBSOCKETS == WS_IS_LWS
#    include <libwebsockets.h>
#  endif
#else
#  include "read_handle.h"
#endif

#include "callbacks.h"
#include "mosquitto/mqtt_protocol.h"
#include "net_mosq.h"
#include "packet_mosq.h"
#include "read_handle.h"
#include "util_mosq.h"
#ifdef WITH_BROKER
#  include "sys_tree.h"
#  include "send_mosq.h"
#else
#  define metrics__int_inc(stat, val)
#  define metrics__int_dec(stat, val)
#endif

int packet__alloc(struct mosquitto__packet **packet, uint8_t command, uint32_t remaining_length)
{
	uint8_t remaining_bytes[5], byte;
	int8_t remaining_count;
	uint32_t packet_length;
	uint32_t remaining_length_stored;
	int i;

	assert(packet);

	remaining_length_stored = remaining_length;
	remaining_count = 0;
	do{
		byte = remaining_length % 128;
		remaining_length = remaining_length / 128;
		/* If there are more digits to encode, set the top bit of this digit */
		if(remaining_length > 0){
			byte = byte | 0x80;
		}
		remaining_bytes[remaining_count] = byte;
		remaining_count++;
	}while(remaining_length > 0 && remaining_count < 5);
	if(remaining_count == 5) return MOSQ_ERR_PAYLOAD_SIZE;

	packet_length = remaining_length_stored + 1 + (uint8_t)remaining_count;
	(*packet) = mosquitto_malloc(sizeof(struct mosquitto__packet) + packet_length + WS_PACKET_OFFSET);
	if((*packet) == NULL) return MOSQ_ERR_NOMEM;

	/* Clear memory for everything but the payload - that will be set to valid
	 * values when the actual payload is copied in. */
	memset((*packet), 0, sizeof(struct mosquitto__packet));
	(*packet)->command = command;
	(*packet)->remaining_length = remaining_length_stored;
	(*packet)->remaining_count = remaining_count;
	(*packet)->packet_length = packet_length + WS_PACKET_OFFSET;

	(*packet)->payload[WS_PACKET_OFFSET] = (*packet)->command;
	for(i=0; i<(*packet)->remaining_count; i++){
		(*packet)->payload[WS_PACKET_OFFSET+i+1] = remaining_bytes[i];
	}
	(*packet)->pos = WS_PACKET_OFFSET + 1U + (uint8_t)(*packet)->remaining_count;

	return MOSQ_ERR_SUCCESS;
}

void packet__cleanup(struct mosquitto__packet_in *packet)
{
	if(!packet) return;

	/* Free data and reset values */
	packet->command = 0;
	packet->remaining_count = 0;
	packet->remaining_mult = 1;
	packet->remaining_length = 0;
	mosquitto_FREE(packet->payload);
	packet->to_process = 0;
	packet->pos = 0;
}


void packet__cleanup_all_no_locks(struct mosquitto *mosq)
{
	struct mosquitto__packet *packet;

	/* Out packet cleanup */
	while(mosq->out_packet){
		packet = mosq->out_packet;
		/* Free data and reset values */
		mosq->out_packet = mosq->out_packet->next;

		mosquitto_FREE(packet);
	}
	metrics__int_dec(mosq_gauge_out_packets, mosq->out_packet_count);
	metrics__int_dec(mosq_gauge_out_packet_bytes, mosq->out_packet_bytes);
	mosq->out_packet_count = 0;
	mosq->out_packet_bytes = 0;
	mosq->out_packet_last = NULL;

	packet__cleanup(&mosq->in_packet);
}

void packet__cleanup_all(struct mosquitto *mosq)
{
<<<<<<< HEAD
	pthread_mutex_lock(&mosq->out_packet_mutex);
	packet__cleanup_all_no_locks(mosq);
	pthread_mutex_unlock(&mosq->out_packet_mutex);
=======
	COMPAT_pthread_mutex_lock(&mosq->current_out_packet_mutex);
	COMPAT_pthread_mutex_lock(&mosq->out_packet_mutex);

	packet__cleanup_all_no_locks(mosq);

	COMPAT_pthread_mutex_unlock(&mosq->out_packet_mutex);
	COMPAT_pthread_mutex_unlock(&mosq->current_out_packet_mutex);
>>>>>>> fb9b1153
}


static void packet__queue_append(struct mosquitto *mosq, struct mosquitto__packet *packet)
{
<<<<<<< HEAD
=======
#ifndef WITH_BROKER
	char sockpair_data = 0;
#endif
	assert(mosq);
	assert(packet);

	packet->pos = 0;
	packet->to_process = packet->packet_length;

	packet->next = NULL;
	COMPAT_pthread_mutex_lock(&mosq->out_packet_mutex);

>>>>>>> fb9b1153
#ifdef WITH_BROKER
	if(db.config->max_queued_messages > 0 && mosq->out_packet_count >= db.config->max_queued_messages){
		mosquitto_free(packet);
		if(mosq->is_dropping == false){
			mosq->is_dropping = true;
			log__printf(NULL, MOSQ_LOG_NOTICE,
					"Outgoing messages are being dropped for client %s.",
					mosq->id);
		}
		metrics__int_inc(mosq_counter_mqtt_publish_dropped, 1);
		return;
	}
#endif

	pthread_mutex_lock(&mosq->out_packet_mutex);
	if(mosq->out_packet){
		mosq->out_packet_last->next = packet;
	}else{
		mosq->out_packet = packet;
	}
	mosq->out_packet_last = packet;
	mosq->out_packet_count++;
<<<<<<< HEAD
	mosq->out_packet_bytes += packet->packet_length;
	metrics__int_inc(mosq_gauge_out_packets, 1);
	metrics__int_inc(mosq_gauge_out_packet_bytes, packet->packet_length);
	pthread_mutex_unlock(&mosq->out_packet_mutex);
}


int packet__queue(struct mosquitto *mosq, struct mosquitto__packet *packet)
{
#ifndef WITH_BROKER
	char sockpair_data = 0;
#endif
	assert(mosq);
	assert(packet);

#if defined(WITH_BROKER) && defined(WITH_WEBSOCKETS) && WITH_WEBSOCKETS == WS_IS_LWS
=======
	COMPAT_pthread_mutex_unlock(&mosq->out_packet_mutex);
#ifdef WITH_BROKER
#  ifdef WITH_WEBSOCKETS
>>>>>>> fb9b1153
	if(mosq->wsi){
		packet->next = NULL;
		packet->pos = WS_PACKET_OFFSET;
		packet->to_process = packet->packet_length - WS_PACKET_OFFSET;

		packet__queue_append(mosq, packet);

		lws_callback_on_writable(mosq->wsi);
		return MOSQ_ERR_SUCCESS;
	}else
#elif defined(WITH_WEBSOCKETS) && WITH_WEBSOCKETS == WS_IS_BUILTIN
	if(mosq->transport == mosq_t_ws){
		ws__prepare_packet(mosq, packet);
	}else
#endif
	{
		/* Normal TCP */
		packet->next = NULL;
		packet->pos = WS_PACKET_OFFSET;
		packet->to_process = packet->packet_length - WS_PACKET_OFFSET;
	}

	packet__queue_append(mosq, packet);

#ifdef WITH_BROKER
	return packet__write(mosq);
#else
	/* Write a single byte to sockpairW (connected to sockpairR) to break out
	 * of select() if in threaded mode. */
	if(mosq->sockpairW != INVALID_SOCKET){
#  ifndef WIN32
		if(write(mosq->sockpairW, &sockpair_data, 1)){
		}
#  else
		send(mosq->sockpairW, &sockpair_data, 1, 0);
#  endif
	}

	if(mosq->callback_depth == 0 && mosq->threaded == mosq_ts_none){
		return packet__write(mosq);
	}else{
		return MOSQ_ERR_SUCCESS;
	}
#endif
}


int packet__check_oversize(struct mosquitto *mosq, uint32_t remaining_length)
{
	uint32_t len;

	if(mosq->maximum_packet_size == 0) return MOSQ_ERR_SUCCESS;

	len = remaining_length + mosquitto_varint_bytes(remaining_length);
	if(len > mosq->maximum_packet_size){
		return MOSQ_ERR_OVERSIZE_PACKET;
	}else{
		return MOSQ_ERR_SUCCESS;
	}
}

struct mosquitto__packet *packet__get_next_out(struct mosquitto *mosq)
{
	struct mosquitto__packet *packet = NULL;

	pthread_mutex_lock(&mosq->out_packet_mutex);
	if(mosq->out_packet){
		mosq->out_packet_count--;
		mosq->out_packet_bytes -= mosq->out_packet->packet_length;
		metrics__int_dec(mosq_gauge_out_packets, 1);
		metrics__int_dec(mosq_gauge_out_packet_bytes, mosq->out_packet->packet_length);

		mosq->out_packet = mosq->out_packet->next;
		if(!mosq->out_packet){
			mosq->out_packet_last = NULL;
		}
		packet = mosq->out_packet;
	}
	pthread_mutex_unlock(&mosq->out_packet_mutex);

	return packet;
}


int packet__write(struct mosquitto *mosq)
{
	ssize_t write_length;
	struct mosquitto__packet *packet, *next_packet;
	enum mosquitto_client_state state;

	if(!mosq) return MOSQ_ERR_INVAL;
	if(!net__is_connected(mosq)){
		return MOSQ_ERR_NO_CONN;
	}

<<<<<<< HEAD
	pthread_mutex_lock(&mosq->out_packet_mutex);
	packet = mosq->out_packet;
	pthread_mutex_unlock(&mosq->out_packet_mutex);
=======
	COMPAT_pthread_mutex_lock(&mosq->current_out_packet_mutex);
	COMPAT_pthread_mutex_lock(&mosq->out_packet_mutex);
	if(mosq->out_packet && !mosq->current_out_packet){
		mosq->current_out_packet = mosq->out_packet;
		mosq->out_packet = mosq->out_packet->next;
		if(!mosq->out_packet){
			mosq->out_packet_last = NULL;
		}
		mosq->out_packet_count--;
	}
	COMPAT_pthread_mutex_unlock(&mosq->out_packet_mutex);
>>>>>>> fb9b1153

	if(packet == NULL){
		return MOSQ_ERR_SUCCESS;
	}

#ifdef WITH_BROKER
	mux__add_out(mosq);
#endif

	state = mosquitto__get_state(mosq);
	if(state == mosq_cs_connect_pending){
<<<<<<< HEAD
=======
		COMPAT_pthread_mutex_unlock(&mosq->current_out_packet_mutex);
>>>>>>> fb9b1153
		return MOSQ_ERR_SUCCESS;
	}

	while(packet){
		while(packet->to_process > 0){
			write_length = net__write(mosq, &(packet->payload[packet->pos]), packet->to_process);
			if(write_length > 0){
				metrics__int_inc(mosq_counter_bytes_sent, write_length);
				packet->to_process -= (uint32_t)write_length;
				packet->pos += (uint32_t)write_length;
			}else{
#ifdef WIN32
				errno = WSAGetLastError();
#endif
				if(errno == EAGAIN || errno == COMPAT_EWOULDBLOCK
#ifdef WIN32
						|| errno == WSAENOTCONN
#endif
						){
<<<<<<< HEAD
					return MOSQ_ERR_SUCCESS;
				}else{
=======
					COMPAT_pthread_mutex_unlock(&mosq->current_out_packet_mutex);
					return MOSQ_ERR_SUCCESS;
				}else{
					COMPAT_pthread_mutex_unlock(&mosq->current_out_packet_mutex);
>>>>>>> fb9b1153
					switch(errno){
						case COMPAT_ECONNRESET:
							return MOSQ_ERR_CONN_LOST;
						case COMPAT_EINTR:
							return MOSQ_ERR_SUCCESS;
						case EPROTO:
							return MOSQ_ERR_TLS;
						default:
							return MOSQ_ERR_ERRNO;
					}
				}
			}
		}

		metrics__int_inc(mosq_counter_messages_sent, 1);
		if(((packet->command)&0xF6) == CMD_PUBLISH){
#ifndef WITH_BROKER
<<<<<<< HEAD
			callback__on_publish(mosq, packet->mid, 0, NULL);
=======
			COMPAT_pthread_mutex_lock(&mosq->callback_mutex);
			if(mosq->on_publish){
				/* This is a QoS=0 message */
				mosq->in_callback = true;
				mosq->on_publish(mosq, mosq->userdata, packet->mid);
				mosq->in_callback = false;
			}
			if(mosq->on_publish_v5){
				/* This is a QoS=0 message */
				mosq->in_callback = true;
				mosq->on_publish_v5(mosq, mosq->userdata, packet->mid, 0, NULL);
				mosq->in_callback = false;
			}
			COMPAT_pthread_mutex_unlock(&mosq->callback_mutex);
>>>>>>> fb9b1153
		}else if(((packet->command)&0xF0) == CMD_DISCONNECT){
			net__socket_shutdown(mosq);
			return MOSQ_ERR_SUCCESS;
#endif
		}

<<<<<<< HEAD
		next_packet = packet__get_next_out(mosq);
		mosquitto_FREE(packet);
		packet = next_packet;
=======
		/* Free data and reset values */
		COMPAT_pthread_mutex_lock(&mosq->out_packet_mutex);
		mosq->current_out_packet = mosq->out_packet;
		if(mosq->out_packet){
			mosq->out_packet = mosq->out_packet->next;
			if(!mosq->out_packet){
				mosq->out_packet_last = NULL;
			}
			mosq->out_packet_count--;
		}
		COMPAT_pthread_mutex_unlock(&mosq->out_packet_mutex);

		packet__cleanup(packet);
		mosquitto__free(packet);
>>>>>>> fb9b1153

#ifdef WITH_BROKER
		mosq->next_msg_out = db.now_s + mosq->keepalive;
#else
		COMPAT_pthread_mutex_lock(&mosq->msgtime_mutex);
		mosq->next_msg_out = mosquitto_time() + mosq->keepalive;
		COMPAT_pthread_mutex_unlock(&mosq->msgtime_mutex);
#endif
	}
#ifdef WITH_BROKER
	if (mosq->out_packet == NULL) {
		mux__remove_out(mosq);
	}
#endif
<<<<<<< HEAD
=======
	COMPAT_pthread_mutex_unlock(&mosq->current_out_packet_mutex);
>>>>>>> fb9b1153
	return MOSQ_ERR_SUCCESS;
}


int packet__read(struct mosquitto *mosq)
{
	uint8_t byte;
	ssize_t read_length;
	int rc = 0;
	enum mosquitto_client_state state;
	ssize_t (*local__read)(struct mosquitto *, void *, size_t);

	if(!mosq){
		return MOSQ_ERR_INVAL;
	}
	if(!net__is_connected(mosq)){
		return MOSQ_ERR_NO_CONN;
	}

	state = mosquitto__get_state(mosq);
	if(state == mosq_cs_connect_pending){
		return MOSQ_ERR_SUCCESS;
	}
#if defined(WITH_WEBSOCKETS) && WITH_WEBSOCKETS == WS_IS_BUILTIN
	if(mosq->transport == mosq_t_ws){
		local__read = net__read_ws;
	}else
#endif
	{
		local__read = net__read;
	}

	/* This gets called if pselect() indicates that there is network data
	 * available - ie. at least one byte.  What we do depends on what data we
	 * already have.
	 * If we've not got a command, attempt to read one and save it. This should
	 * always work because it's only a single byte.
	 * Then try to read the remaining length. This may fail because it is may
	 * be more than one byte - will need to save data pending next read if it
	 * does fail.
	 * Then try to read the remaining payload, where 'payload' here means the
	 * combined variable header and actual payload. This is the most likely to
	 * fail due to longer length, so save current data and current position.
	 * After all data is read, send to mosquitto__handle_packet() to deal with.
	 * Finally, free the memory and reset everything to starting conditions.
	 */
	if(!mosq->in_packet.command){
		read_length = local__read(mosq, &byte, 1);
		if(read_length == 1){
			mosq->in_packet.command = byte;
#ifdef WITH_BROKER
			metrics__int_inc(mosq_counter_bytes_received, 1);
			/* Clients must send CONNECT as their first command. */
			if(!(mosq->bridge) && state == mosq_cs_new && (byte&0xF0) != CMD_CONNECT){
				return MOSQ_ERR_PROTOCOL;
			}
#endif
		}else{
			if(read_length == 0){
				return MOSQ_ERR_CONN_LOST; /* EOF */
			}
#ifdef WIN32
			errno = WSAGetLastError();
#endif
			if(errno == EAGAIN || errno == COMPAT_EWOULDBLOCK){
				return MOSQ_ERR_SUCCESS;
			}else{
				switch(errno){
					case COMPAT_ECONNRESET:
						return MOSQ_ERR_CONN_LOST;
					case COMPAT_EINTR:
						return MOSQ_ERR_SUCCESS;
					default:
						return MOSQ_ERR_ERRNO;
				}
			}
		}
	}
	/* remaining_count is the number of bytes that the remaining_length
	 * parameter occupied in this incoming packet. We don't use it here as such
	 * (it is used when allocating an outgoing packet), but we must be able to
	 * determine whether all of the remaining_length parameter has been read.
	 * remaining_count has three states here:
	 *   0 means that we haven't read any remaining_length bytes
	 *   <0 means we have read some remaining_length bytes but haven't finished
	 *   >0 means we have finished reading the remaining_length bytes.
	 */
	if(mosq->in_packet.remaining_count <= 0){
		do{
			read_length = local__read(mosq, &byte, 1);
			if(read_length == 1){
				mosq->in_packet.remaining_count--;
				/* Max 4 bytes length for remaining length as defined by protocol.
				 * Anything more likely means a broken/malicious client.
				 */
				if(mosq->in_packet.remaining_count < -4){
					return MOSQ_ERR_MALFORMED_PACKET;
				}

				metrics__int_inc(mosq_counter_bytes_received, 1);
				mosq->in_packet.remaining_length += (byte & 127) * mosq->in_packet.remaining_mult;
				mosq->in_packet.remaining_mult *= 128;
			}else{
				if(read_length == 0){
					return MOSQ_ERR_CONN_LOST; /* EOF */
				}
#ifdef WIN32
				errno = WSAGetLastError();
#endif
				if(errno == EAGAIN || errno == COMPAT_EWOULDBLOCK){
					return MOSQ_ERR_SUCCESS;
				}else{
					switch(errno){
						case COMPAT_ECONNRESET:
							return MOSQ_ERR_CONN_LOST;
						case COMPAT_EINTR:
							return MOSQ_ERR_SUCCESS;
						default:
							return MOSQ_ERR_ERRNO;
					}
				}
			}
		}while((byte & 128) != 0);
		/* We have finished reading remaining_length, so make remaining_count
		 * positive. */
		mosq->in_packet.remaining_count = (int8_t)(mosq->in_packet.remaining_count * -1);

#ifdef WITH_BROKER
		switch(mosq->in_packet.command & 0xF0){
			case CMD_CONNECT:
				if(mosq->in_packet.remaining_length > 100000){ /* Arbitrary limit, make configurable */
					return MOSQ_ERR_MALFORMED_PACKET;
				}
				break;

			case CMD_PUBACK:
			case CMD_PUBREC:
			case CMD_PUBREL:
			case CMD_PUBCOMP:
			case CMD_UNSUBACK:
				if(mosq->protocol != mosq_p_mqtt5 && mosq->in_packet.remaining_length != 2){
					return MOSQ_ERR_MALFORMED_PACKET;
				}
				break;

			case CMD_PINGREQ:
			case CMD_PINGRESP:
				if(mosq->in_packet.remaining_length != 0){
					return MOSQ_ERR_MALFORMED_PACKET;
				}
				break;

			case CMD_DISCONNECT:
				if(mosq->protocol != mosq_p_mqtt5 && mosq->in_packet.remaining_length != 0){
					return MOSQ_ERR_MALFORMED_PACKET;
				}
				break;
		}

		if(db.config->max_packet_size > 0 && mosq->in_packet.remaining_length+1 > db.config->max_packet_size){
			if(mosq->protocol == mosq_p_mqtt5){
				send__disconnect(mosq, MQTT_RC_PACKET_TOO_LARGE, NULL);
			}
			return MOSQ_ERR_OVERSIZE_PACKET;
		}
#else
		/* FIXME - client case for incoming message received from broker too large */
#endif
		if(mosq->in_packet.remaining_length > 0){
			mosq->in_packet.payload = mosquitto_malloc(mosq->in_packet.remaining_length*sizeof(uint8_t));
			if(!mosq->in_packet.payload){
				return MOSQ_ERR_NOMEM;
			}
			mosq->in_packet.to_process = mosq->in_packet.remaining_length;
		}
	}
	while(mosq->in_packet.to_process>0){
		read_length = local__read(mosq, &(mosq->in_packet.payload[mosq->in_packet.pos]), mosq->in_packet.to_process);
		if(read_length > 0){
			metrics__int_inc(mosq_counter_bytes_received, read_length);
			mosq->in_packet.to_process -= (uint32_t)read_length;
			mosq->in_packet.pos += (uint32_t)read_length;
		}else{
#ifdef WIN32
			errno = WSAGetLastError();
#endif
			if(errno == EAGAIN || errno == COMPAT_EWOULDBLOCK){
				if(mosq->in_packet.to_process > 1000){
					/* Update last_msg_in time if more than 1000 bytes left to
					 * receive. Helps when receiving large messages.
					 * This is an arbitrary limit, but with some consideration.
					 * If a client can't send 1000 bytes in a second it
					 * probably shouldn't be using a 1 second keep alive. */
#ifdef WITH_BROKER
					keepalive__update(mosq);
#else
					COMPAT_pthread_mutex_lock(&mosq->msgtime_mutex);
					mosq->last_msg_in = mosquitto_time();
					COMPAT_pthread_mutex_unlock(&mosq->msgtime_mutex);
#endif
				}
				return MOSQ_ERR_SUCCESS;
			}else{
				switch(errno){
					case COMPAT_ECONNRESET:
						return MOSQ_ERR_CONN_LOST;
					case COMPAT_EINTR:
						return MOSQ_ERR_SUCCESS;
					default:
						return MOSQ_ERR_ERRNO;
				}
			}
		}
	}

	/* All data for this packet is read. */
	mosq->in_packet.pos = 0;
#ifdef WITH_BROKER
	metrics__int_inc(mosq_counter_messages_received, 1);
#endif
	rc = handle__packet(mosq);

	/* Free data and reset values */
	packet__cleanup(&mosq->in_packet);

#ifdef WITH_BROKER
	keepalive__update(mosq);
#else
	COMPAT_pthread_mutex_lock(&mosq->msgtime_mutex);
	mosq->last_msg_in = mosquitto_time();
	COMPAT_pthread_mutex_unlock(&mosq->msgtime_mutex);
#endif
	return rc;
}<|MERGE_RESOLUTION|>--- conflicted
+++ resolved
@@ -128,39 +128,14 @@
 
 void packet__cleanup_all(struct mosquitto *mosq)
 {
-<<<<<<< HEAD
-	pthread_mutex_lock(&mosq->out_packet_mutex);
+	COMPAT_pthread_mutex_lock(&mosq->out_packet_mutex);
 	packet__cleanup_all_no_locks(mosq);
-	pthread_mutex_unlock(&mosq->out_packet_mutex);
-=======
-	COMPAT_pthread_mutex_lock(&mosq->current_out_packet_mutex);
-	COMPAT_pthread_mutex_lock(&mosq->out_packet_mutex);
-
-	packet__cleanup_all_no_locks(mosq);
-
 	COMPAT_pthread_mutex_unlock(&mosq->out_packet_mutex);
-	COMPAT_pthread_mutex_unlock(&mosq->current_out_packet_mutex);
->>>>>>> fb9b1153
 }
 
 
 static void packet__queue_append(struct mosquitto *mosq, struct mosquitto__packet *packet)
 {
-<<<<<<< HEAD
-=======
-#ifndef WITH_BROKER
-	char sockpair_data = 0;
-#endif
-	assert(mosq);
-	assert(packet);
-
-	packet->pos = 0;
-	packet->to_process = packet->packet_length;
-
-	packet->next = NULL;
-	COMPAT_pthread_mutex_lock(&mosq->out_packet_mutex);
-
->>>>>>> fb9b1153
 #ifdef WITH_BROKER
 	if(db.config->max_queued_messages > 0 && mosq->out_packet_count >= db.config->max_queued_messages){
 		mosquitto_free(packet);
@@ -175,7 +150,7 @@
 	}
 #endif
 
-	pthread_mutex_lock(&mosq->out_packet_mutex);
+	COMPAT_pthread_mutex_lock(&mosq->out_packet_mutex);
 	if(mosq->out_packet){
 		mosq->out_packet_last->next = packet;
 	}else{
@@ -183,11 +158,10 @@
 	}
 	mosq->out_packet_last = packet;
 	mosq->out_packet_count++;
-<<<<<<< HEAD
 	mosq->out_packet_bytes += packet->packet_length;
 	metrics__int_inc(mosq_gauge_out_packets, 1);
 	metrics__int_inc(mosq_gauge_out_packet_bytes, packet->packet_length);
-	pthread_mutex_unlock(&mosq->out_packet_mutex);
+	COMPAT_pthread_mutex_unlock(&mosq->out_packet_mutex);
 }
 
 
@@ -200,11 +174,6 @@
 	assert(packet);
 
 #if defined(WITH_BROKER) && defined(WITH_WEBSOCKETS) && WITH_WEBSOCKETS == WS_IS_LWS
-=======
-	COMPAT_pthread_mutex_unlock(&mosq->out_packet_mutex);
-#ifdef WITH_BROKER
-#  ifdef WITH_WEBSOCKETS
->>>>>>> fb9b1153
 	if(mosq->wsi){
 		packet->next = NULL;
 		packet->pos = WS_PACKET_OFFSET;
@@ -270,7 +239,7 @@
 {
 	struct mosquitto__packet *packet = NULL;
 
-	pthread_mutex_lock(&mosq->out_packet_mutex);
+	COMPAT_pthread_mutex_lock(&mosq->out_packet_mutex);
 	if(mosq->out_packet){
 		mosq->out_packet_count--;
 		mosq->out_packet_bytes -= mosq->out_packet->packet_length;
@@ -283,7 +252,7 @@
 		}
 		packet = mosq->out_packet;
 	}
-	pthread_mutex_unlock(&mosq->out_packet_mutex);
+	COMPAT_pthread_mutex_unlock(&mosq->out_packet_mutex);
 
 	return packet;
 }
@@ -300,23 +269,9 @@
 		return MOSQ_ERR_NO_CONN;
 	}
 
-<<<<<<< HEAD
-	pthread_mutex_lock(&mosq->out_packet_mutex);
+	COMPAT_pthread_mutex_lock(&mosq->out_packet_mutex);
 	packet = mosq->out_packet;
-	pthread_mutex_unlock(&mosq->out_packet_mutex);
-=======
-	COMPAT_pthread_mutex_lock(&mosq->current_out_packet_mutex);
-	COMPAT_pthread_mutex_lock(&mosq->out_packet_mutex);
-	if(mosq->out_packet && !mosq->current_out_packet){
-		mosq->current_out_packet = mosq->out_packet;
-		mosq->out_packet = mosq->out_packet->next;
-		if(!mosq->out_packet){
-			mosq->out_packet_last = NULL;
-		}
-		mosq->out_packet_count--;
-	}
 	COMPAT_pthread_mutex_unlock(&mosq->out_packet_mutex);
->>>>>>> fb9b1153
 
 	if(packet == NULL){
 		return MOSQ_ERR_SUCCESS;
@@ -328,10 +283,6 @@
 
 	state = mosquitto__get_state(mosq);
 	if(state == mosq_cs_connect_pending){
-<<<<<<< HEAD
-=======
-		COMPAT_pthread_mutex_unlock(&mosq->current_out_packet_mutex);
->>>>>>> fb9b1153
 		return MOSQ_ERR_SUCCESS;
 	}
 
@@ -351,15 +302,8 @@
 						|| errno == WSAENOTCONN
 #endif
 						){
-<<<<<<< HEAD
 					return MOSQ_ERR_SUCCESS;
 				}else{
-=======
-					COMPAT_pthread_mutex_unlock(&mosq->current_out_packet_mutex);
-					return MOSQ_ERR_SUCCESS;
-				}else{
-					COMPAT_pthread_mutex_unlock(&mosq->current_out_packet_mutex);
->>>>>>> fb9b1153
 					switch(errno){
 						case COMPAT_ECONNRESET:
 							return MOSQ_ERR_CONN_LOST;
@@ -377,50 +321,16 @@
 		metrics__int_inc(mosq_counter_messages_sent, 1);
 		if(((packet->command)&0xF6) == CMD_PUBLISH){
 #ifndef WITH_BROKER
-<<<<<<< HEAD
 			callback__on_publish(mosq, packet->mid, 0, NULL);
-=======
-			COMPAT_pthread_mutex_lock(&mosq->callback_mutex);
-			if(mosq->on_publish){
-				/* This is a QoS=0 message */
-				mosq->in_callback = true;
-				mosq->on_publish(mosq, mosq->userdata, packet->mid);
-				mosq->in_callback = false;
-			}
-			if(mosq->on_publish_v5){
-				/* This is a QoS=0 message */
-				mosq->in_callback = true;
-				mosq->on_publish_v5(mosq, mosq->userdata, packet->mid, 0, NULL);
-				mosq->in_callback = false;
-			}
-			COMPAT_pthread_mutex_unlock(&mosq->callback_mutex);
->>>>>>> fb9b1153
 		}else if(((packet->command)&0xF0) == CMD_DISCONNECT){
 			net__socket_shutdown(mosq);
 			return MOSQ_ERR_SUCCESS;
 #endif
 		}
 
-<<<<<<< HEAD
 		next_packet = packet__get_next_out(mosq);
 		mosquitto_FREE(packet);
 		packet = next_packet;
-=======
-		/* Free data and reset values */
-		COMPAT_pthread_mutex_lock(&mosq->out_packet_mutex);
-		mosq->current_out_packet = mosq->out_packet;
-		if(mosq->out_packet){
-			mosq->out_packet = mosq->out_packet->next;
-			if(!mosq->out_packet){
-				mosq->out_packet_last = NULL;
-			}
-			mosq->out_packet_count--;
-		}
-		COMPAT_pthread_mutex_unlock(&mosq->out_packet_mutex);
-
-		packet__cleanup(packet);
-		mosquitto__free(packet);
->>>>>>> fb9b1153
 
 #ifdef WITH_BROKER
 		mosq->next_msg_out = db.now_s + mosq->keepalive;
@@ -435,10 +345,6 @@
 		mux__remove_out(mosq);
 	}
 #endif
-<<<<<<< HEAD
-=======
-	COMPAT_pthread_mutex_unlock(&mosq->current_out_packet_mutex);
->>>>>>> fb9b1153
 	return MOSQ_ERR_SUCCESS;
 }
 
