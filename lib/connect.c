/*
Copyright (c) 2010-2020 Roger Light <roger@atchoo.org>

All rights reserved. This program and the accompanying materials
are made available under the terms of the Eclipse Public License 2.0
and Eclipse Distribution License v1.0 which accompany this distribution.
 
The Eclipse Public License is available at
   https://www.eclipse.org/legal/epl-2.0/
and the Eclipse Distribution License is available at
  http://www.eclipse.org/org/documents/edl-v10.php.
 
SPDX-License-Identifier: EPL-2.0 OR BSD-3-Clause

Contributors:
   Roger Light - initial implementation and documentation.
*/

#include "config.h"

#include <string.h>

#include "callbacks.h"
#include "mosquitto.h"
#include "mosquitto_internal.h"
#include "logging_mosq.h"
#include "messages_mosq.h"
#include "memory_mosq.h"
#include "packet_mosq.h"
#include "mqtt_protocol.h"
#include "net_mosq.h"
#include "send_mosq.h"
#include "socks_mosq.h"
#include "util_mosq.h"

static char alphanum[] = "abcdefghijklmnopqrstuvwxyzABCDEFGHIJKLMNOPQRSTUVWXYZ0123456789";

static int mosquitto__reconnect(struct mosquitto *mosq, bool blocking);
static int mosquitto__connect_init(struct mosquitto *mosq, const char *host, int port, int keepalive);


static int mosquitto__connect_init(struct mosquitto *mosq, const char *host, int port, int keepalive)
{
	int i;
	int rc;

	if(!mosq) return MOSQ_ERR_INVAL;
	if(!host || port < 0 || port > UINT16_MAX) return MOSQ_ERR_INVAL;
	if(keepalive != 0 && (keepalive < 5 || keepalive > UINT16_MAX)) return MOSQ_ERR_INVAL;

	/* Only MQTT v3.1 requires a client id to be sent */
	if(mosq->id == NULL && (mosq->protocol == mosq_p_mqtt31)){
		mosq->id = (char *)mosquitto__calloc(24, sizeof(char));
		if(!mosq->id){
			return MOSQ_ERR_NOMEM;
		}
		mosq->id[0] = 'm';
		mosq->id[1] = 'o';
		mosq->id[2] = 's';
		mosq->id[3] = 'q';
		mosq->id[4] = '-';

		rc = util__random_bytes(&mosq->id[5], 18);
		if(rc) return rc;

		for(i=5; i<23; i++){
			mosq->id[i] = alphanum[(mosq->id[i]&0x7F)%(sizeof(alphanum)-1)];
		}
	}

	mosquitto__free(mosq->host);
	mosq->host = mosquitto__strdup(host);
	if(!mosq->host) return MOSQ_ERR_NOMEM;
	mosq->port = (uint16_t)port;

	mosq->keepalive = (uint16_t)keepalive;
	mosq->msgs_in.inflight_quota = mosq->msgs_in.inflight_maximum;
	mosq->msgs_out.inflight_quota = mosq->msgs_out.inflight_maximum;
	mosq->retain_available = 1;

	return MOSQ_ERR_SUCCESS;
}


int mosquitto_connect(struct mosquitto *mosq, const char *host, int port, int keepalive)
{
	return mosquitto_connect_bind(mosq, host, port, keepalive, NULL);
}


int mosquitto_connect_bind(struct mosquitto *mosq, const char *host, int port, int keepalive, const char *bind_address)
{
	return mosquitto_connect_bind_v5(mosq, host, port, keepalive, bind_address, NULL);
}

int mosquitto_connect_bind_v5(struct mosquitto *mosq, const char *host, int port, int keepalive, const char *bind_address, const mosquitto_property *properties)
{
	int rc;

	if(bind_address){
		rc = mosquitto_string_option(mosq, MOSQ_OPT_BIND_ADDRESS, bind_address);
		if(rc) return rc;
	}

	mosquitto_property_free_all(&mosq->connect_properties);
	if(properties){
		rc = mosquitto_property_check_all(CMD_CONNECT, properties);
		if(rc) return rc;

		rc = mosquitto_property_copy_all(&mosq->connect_properties, properties);
		if(rc) return rc;
		mosq->connect_properties->client_generated = true;
	}

	rc = mosquitto__connect_init(mosq, host, port, keepalive);
	if(rc) return rc;

	mosquitto__set_state(mosq, mosq_cs_new);

	return mosquitto__reconnect(mosq, true);
}


int mosquitto_connect_async(struct mosquitto *mosq, const char *host, int port, int keepalive)
{
	return mosquitto_connect_bind_async(mosq, host, port, keepalive, NULL);
}


int mosquitto_connect_bind_async(struct mosquitto *mosq, const char *host, int port, int keepalive, const char *bind_address)
{
	int rc;

	if(bind_address){
		rc = mosquitto_string_option(mosq, MOSQ_OPT_BIND_ADDRESS, bind_address);
		if(rc) return rc;
	}

	rc = mosquitto__connect_init(mosq, host, port, keepalive);
	if(rc) return rc;

	return mosquitto__reconnect(mosq, false);
}


int mosquitto_reconnect_async(struct mosquitto *mosq)
{
	return mosquitto__reconnect(mosq, false);
}


int mosquitto_reconnect(struct mosquitto *mosq)
{
	return mosquitto__reconnect(mosq, true);
}


static int mosquitto__reconnect(struct mosquitto *mosq, bool blocking)
{
	const mosquitto_property *outgoing_properties = NULL;
	mosquitto_property local_property;
	int rc;

	if(!mosq) return MOSQ_ERR_INVAL;
	if(!mosq->host) return MOSQ_ERR_INVAL;

	if(mosq->connect_properties){
		if(mosq->protocol != mosq_p_mqtt5) return MOSQ_ERR_NOT_SUPPORTED;

		if(mosq->connect_properties->client_generated){
			outgoing_properties = mosq->connect_properties;
		}else{
			memcpy(&local_property, mosq->connect_properties, sizeof(mosquitto_property));
			local_property.client_generated = true;
			local_property.next = NULL;
			outgoing_properties = &local_property;
		}
		rc = mosquitto_property_check_all(CMD_CONNECT, outgoing_properties);
		if(rc) return rc;
	}

	pthread_mutex_lock(&mosq->msgtime_mutex);
	mosq->last_msg_in = mosquitto_time();
	mosq->next_msg_out = mosq->last_msg_in + mosq->keepalive;
	pthread_mutex_unlock(&mosq->msgtime_mutex);

	mosq->ping_t = 0;

	packet__cleanup(&mosq->in_packet);

	packet__cleanup_all(mosq);

	message__reconnect_reset(mosq, false);

<<<<<<< HEAD
	if(net__is_connected(mosq)){
        net__socket_close(mosq); //close socket
=======
	if(mosq->sock != INVALID_SOCKET){
        net__socket_close(mosq);
>>>>>>> 0e1388a6
    }

	callback__on_pre_connect(mosq);

#ifdef WITH_SOCKS
	if(mosq->socks5_host){
		rc = net__socket_connect(mosq, mosq->socks5_host, mosq->socks5_port, mosq->bind_address, blocking);
	}else
#endif
	{
		rc = net__socket_connect(mosq, mosq->host, mosq->port, mosq->bind_address, blocking);
	}
	if(rc>0){
		mosquitto__set_state(mosq, mosq_cs_connect_pending);
		return rc;
	}

#ifdef WITH_SOCKS
	if(mosq->socks5_host){
		mosquitto__set_state(mosq, mosq_cs_socks5_new);
		return socks5__send(mosq);
	}else
#endif
	{
		mosquitto__set_state(mosq, mosq_cs_connected);
		rc = send__connect(mosq, mosq->keepalive, mosq->clean_start, outgoing_properties);
		if(rc){
			packet__cleanup_all(mosq);
			net__socket_close(mosq);
			mosquitto__set_state(mosq, mosq_cs_new);
		}
		return rc;
	}
}


int mosquitto_disconnect(struct mosquitto *mosq)
{
	return mosquitto_disconnect_v5(mosq, 0, NULL);
}

int mosquitto_disconnect_v5(struct mosquitto *mosq, int reason_code, const mosquitto_property *properties)
{
	const mosquitto_property *outgoing_properties = NULL;
	mosquitto_property local_property;
	int rc;
	if(!mosq) return MOSQ_ERR_INVAL;
	if(mosq->protocol != mosq_p_mqtt5 && properties) return MOSQ_ERR_NOT_SUPPORTED;
	if(reason_code < 0 || reason_code > UINT8_MAX) return MOSQ_ERR_INVAL;

	if(properties){
		if(properties->client_generated){
			outgoing_properties = properties;
		}else{
			memcpy(&local_property, properties, sizeof(mosquitto_property));
			local_property.client_generated = true;
			local_property.next = NULL;
			outgoing_properties = &local_property;
		}
		rc = mosquitto_property_check_all(CMD_DISCONNECT, outgoing_properties);
		if(rc) return rc;
	}

	mosquitto__set_state(mosq, mosq_cs_disconnected);
	if(!net__is_connected(mosq)){
		return MOSQ_ERR_NO_CONN;
	}else{
		return send__disconnect(mosq, (uint8_t)reason_code, outgoing_properties);
	}
}


void do_client_disconnect(struct mosquitto *mosq, int reason_code, const mosquitto_property *properties)
{
	mosquitto__set_state(mosq, mosq_cs_disconnected);
	net__socket_close(mosq);

	/* Free data and reset values */
	pthread_mutex_lock(&mosq->out_packet_mutex);
	mosq->current_out_packet = mosq->out_packet;
	if(mosq->out_packet){
		mosq->out_packet = mosq->out_packet->next;
		if(!mosq->out_packet){
			mosq->out_packet_last = NULL;
		}
		mosq->out_packet_count--;
	}
	pthread_mutex_unlock(&mosq->out_packet_mutex);

	pthread_mutex_lock(&mosq->msgtime_mutex);
	mosq->next_msg_out = mosquitto_time() + mosq->keepalive;
	pthread_mutex_unlock(&mosq->msgtime_mutex);

	callback__on_disconnect(mosq, reason_code, properties);
	pthread_mutex_unlock(&mosq->current_out_packet_mutex);
}
<|MERGE_RESOLUTION|>--- conflicted
+++ resolved
@@ -192,13 +192,8 @@
 
 	message__reconnect_reset(mosq, false);
 
-<<<<<<< HEAD
 	if(net__is_connected(mosq)){
-        net__socket_close(mosq); //close socket
-=======
-	if(mosq->sock != INVALID_SOCKET){
         net__socket_close(mosq);
->>>>>>> 0e1388a6
     }
 
 	callback__on_pre_connect(mosq);
