--- conflicted
+++ resolved
@@ -4,12 +4,12 @@
 All rights reserved. This program and the accompanying materials
 are made available under the terms of the Eclipse Public License v1.0
 and Eclipse Distribution License v1.0 which accompany this distribution.
- 
+
 The Eclipse Public License is available at
    http://www.eclipse.org/legal/epl-v10.html
 and the Eclipse Distribution License is available at
   http://www.eclipse.org/org/documents/edl-v10.php.
- 
+
 Contributors:
    Roger Light - initial implementation and documentation.
 */
@@ -258,12 +258,7 @@
 		}
 
 		/* Set non-blocking */
-<<<<<<< HEAD
 		if(net__socket_nonblock(*sock)){
-			COMPAT_CLOSE(*sock);
-=======
-		if(_mosquitto_socket_nonblock(*sock)){
->>>>>>> 15486f48
 			continue;
 		}
 
@@ -277,12 +272,7 @@
 			}
 
 			/* Set non-blocking */
-<<<<<<< HEAD
 			if(net__socket_nonblock(*sock)){
-				COMPAT_CLOSE(*sock);
-=======
-			if(_mosquitto_socket_nonblock(*sock)){
->>>>>>> 15486f48
 				continue;
 			}
 			break;
@@ -366,12 +356,7 @@
 
 		if(!blocking){
 			/* Set non-blocking */
-<<<<<<< HEAD
 			if(net__socket_nonblock(*sock)){
-				COMPAT_CLOSE(*sock);
-=======
-			if(_mosquitto_socket_nonblock(*sock)){
->>>>>>> 15486f48
 				continue;
 			}
 		}
@@ -387,12 +372,7 @@
 
 			if(blocking){
 				/* Set non-blocking */
-<<<<<<< HEAD
 				if(net__socket_nonblock(*sock)){
-					COMPAT_CLOSE(*sock);
-=======
-				if(_mosquitto_socket_nonblock(*sock)){
->>>>>>> 15486f48
 					continue;
 				}
 			}
@@ -726,310 +706,6 @@
 #endif
 }
 
-<<<<<<< HEAD
-=======
-int _mosquitto_packet_write(struct mosquitto *mosq)
-{
-	ssize_t write_length;
-	struct _mosquitto_packet *packet;
-
-	if(!mosq) return MOSQ_ERR_INVAL;
-	if(mosq->sock == INVALID_SOCKET) return MOSQ_ERR_NO_CONN;
-
-	pthread_mutex_lock(&mosq->current_out_packet_mutex);
-	pthread_mutex_lock(&mosq->out_packet_mutex);
-	if(mosq->out_packet && !mosq->current_out_packet){
-		mosq->current_out_packet = mosq->out_packet;
-		mosq->out_packet = mosq->out_packet->next;
-		if(!mosq->out_packet){
-			mosq->out_packet_last = NULL;
-		}
-	}
-	pthread_mutex_unlock(&mosq->out_packet_mutex);
-
-#if defined(WITH_TLS) && !defined(WITH_BROKER)
-	if((mosq->state == mosq_cs_connect_pending)||mosq->want_connect){
-#else
-	if(mosq->state == mosq_cs_connect_pending){
-#endif
-		pthread_mutex_unlock(&mosq->current_out_packet_mutex);
-		return MOSQ_ERR_SUCCESS;
-	}
-
-	while(mosq->current_out_packet){
-		packet = mosq->current_out_packet;
-
-		while(packet->to_process > 0){
-			write_length = _mosquitto_net_write(mosq, &(packet->payload[packet->pos]), packet->to_process);
-			if(write_length > 0){
-#if defined(WITH_BROKER) && defined(WITH_SYS_TREE)
-				g_bytes_sent += write_length;
-#endif
-				packet->to_process -= write_length;
-				packet->pos += write_length;
-			}else{
-#ifdef WIN32
-				errno = WSAGetLastError();
-#endif
-				if(errno == EAGAIN || errno == COMPAT_EWOULDBLOCK){
-					pthread_mutex_unlock(&mosq->current_out_packet_mutex);
-					return MOSQ_ERR_SUCCESS;
-				}else{
-					pthread_mutex_unlock(&mosq->current_out_packet_mutex);
-					switch(errno){
-						case COMPAT_ECONNRESET:
-							return MOSQ_ERR_CONN_LOST;
-						default:
-							return MOSQ_ERR_ERRNO;
-					}
-				}
-			}
-		}
-
-#ifdef WITH_BROKER
-#  ifdef WITH_SYS_TREE
-		g_msgs_sent++;
-		if(((packet->command)&0xF6) == PUBLISH){
-			g_pub_msgs_sent++;
-		}
-#  endif
-#else
-		if(((packet->command)&0xF6) == PUBLISH){
-			pthread_mutex_lock(&mosq->callback_mutex);
-			if(mosq->on_publish){
-				/* This is a QoS=0 message */
-				mosq->in_callback = true;
-				mosq->on_publish(mosq, mosq->userdata, packet->mid);
-				mosq->in_callback = false;
-			}
-			pthread_mutex_unlock(&mosq->callback_mutex);
-		}else if(((packet->command)&0xF0) == DISCONNECT){
-			/* FIXME what cleanup needs doing here? 
-			 * incoming/outgoing messages? */
-			_mosquitto_socket_close(mosq);
-
-			/* Start of duplicate, possibly unnecessary code.
-			 * This does leave things in a consistent state at least. */
-			/* Free data and reset values */
-			pthread_mutex_lock(&mosq->out_packet_mutex);
-			mosq->current_out_packet = mosq->out_packet;
-			if(mosq->out_packet){
-				mosq->out_packet = mosq->out_packet->next;
-				if(!mosq->out_packet){
-					mosq->out_packet_last = NULL;
-				}
-			}
-			pthread_mutex_unlock(&mosq->out_packet_mutex);
-
-			_mosquitto_packet_cleanup(packet);
-			_mosquitto_free(packet);
-
-			pthread_mutex_lock(&mosq->msgtime_mutex);
-			mosq->next_msg_out = mosquitto_time() + mosq->keepalive;
-			pthread_mutex_unlock(&mosq->msgtime_mutex);
-			/* End of duplicate, possibly unnecessary code */
-
-			pthread_mutex_lock(&mosq->callback_mutex);
-			if(mosq->on_disconnect){
-				mosq->in_callback = true;
-				mosq->on_disconnect(mosq, mosq->userdata, 0);
-				mosq->in_callback = false;
-			}
-			pthread_mutex_unlock(&mosq->callback_mutex);
-			pthread_mutex_unlock(&mosq->current_out_packet_mutex);
-			return MOSQ_ERR_SUCCESS;
-		}
-#endif
-
-		/* Free data and reset values */
-		pthread_mutex_lock(&mosq->out_packet_mutex);
-		mosq->current_out_packet = mosq->out_packet;
-		if(mosq->out_packet){
-			mosq->out_packet = mosq->out_packet->next;
-			if(!mosq->out_packet){
-				mosq->out_packet_last = NULL;
-			}
-		}
-		pthread_mutex_unlock(&mosq->out_packet_mutex);
-
-		_mosquitto_packet_cleanup(packet);
-		_mosquitto_free(packet);
-
-		pthread_mutex_lock(&mosq->msgtime_mutex);
-		mosq->next_msg_out = mosquitto_time() + mosq->keepalive;
-		pthread_mutex_unlock(&mosq->msgtime_mutex);
-	}
-	pthread_mutex_unlock(&mosq->current_out_packet_mutex);
-	return MOSQ_ERR_SUCCESS;
-}
-
-#ifdef WITH_BROKER
-int _mosquitto_packet_read(struct mosquitto_db *db, struct mosquitto *mosq)
-#else
-int _mosquitto_packet_read(struct mosquitto *mosq)
-#endif
-{
-	uint8_t byte;
-	ssize_t read_length;
-	int rc = 0;
-
-	if(!mosq) return MOSQ_ERR_INVAL;
-	if(mosq->sock == INVALID_SOCKET) return MOSQ_ERR_NO_CONN;
-	if(mosq->state == mosq_cs_connect_pending){
-		return MOSQ_ERR_SUCCESS;
-	}
-
-	/* This gets called if pselect() indicates that there is network data
-	 * available - ie. at least one byte.  What we do depends on what data we
-	 * already have.
-	 * If we've not got a command, attempt to read one and save it. This should
-	 * always work because it's only a single byte.
-	 * Then try to read the remaining length. This may fail because it is may
-	 * be more than one byte - will need to save data pending next read if it
-	 * does fail.
-	 * Then try to read the remaining payload, where 'payload' here means the
-	 * combined variable header and actual payload. This is the most likely to
-	 * fail due to longer length, so save current data and current position.
-	 * After all data is read, send to _mosquitto_handle_packet() to deal with.
-	 * Finally, free the memory and reset everything to starting conditions.
-	 */
-	if(!mosq->in_packet.command){
-		read_length = _mosquitto_net_read(mosq, &byte, 1);
-		if(read_length == 1){
-			mosq->in_packet.command = byte;
-#ifdef WITH_BROKER
-#  ifdef WITH_SYS_TREE
-			g_bytes_received++;
-#  endif
-			/* Clients must send CONNECT as their first command. */
-			if(!(mosq->bridge) && mosq->state == mosq_cs_new && (byte&0xF0) != CONNECT) return MOSQ_ERR_PROTOCOL;
-#endif
-		}else{
-			if(read_length == 0) return MOSQ_ERR_CONN_LOST; /* EOF */
-#ifdef WIN32
-			errno = WSAGetLastError();
-#endif
-			if(errno == EAGAIN || errno == COMPAT_EWOULDBLOCK){
-				return MOSQ_ERR_SUCCESS;
-			}else{
-				switch(errno){
-					case COMPAT_ECONNRESET:
-						return MOSQ_ERR_CONN_LOST;
-					default:
-						return MOSQ_ERR_ERRNO;
-				}
-			}
-		}
-	}
-	/* remaining_count is the number of bytes that the remaining_length
-	 * parameter occupied in this incoming packet. We don't use it here as such
-	 * (it is used when allocating an outgoing packet), but we must be able to
-	 * determine whether all of the remaining_length parameter has been read.
-	 * remaining_count has three states here:
-	 *   0 means that we haven't read any remaining_length bytes
-	 *   <0 means we have read some remaining_length bytes but haven't finished
-	 *   >0 means we have finished reading the remaining_length bytes.
-	 */
-	if(mosq->in_packet.remaining_count <= 0){
-		do{
-			read_length = _mosquitto_net_read(mosq, &byte, 1);
-			if(read_length == 1){
-				mosq->in_packet.remaining_count--;
-				/* Max 4 bytes length for remaining length as defined by protocol.
-				 * Anything more likely means a broken/malicious client.
-				 */
-				if(mosq->in_packet.remaining_count < -4) return MOSQ_ERR_PROTOCOL;
-
-#if defined(WITH_BROKER) && defined(WITH_SYS_TREE)
-				g_bytes_received++;
-#endif
-				mosq->in_packet.remaining_length += (byte & 127) * mosq->in_packet.remaining_mult;
-				mosq->in_packet.remaining_mult *= 128;
-			}else{
-				if(read_length == 0) return MOSQ_ERR_CONN_LOST; /* EOF */
-#ifdef WIN32
-				errno = WSAGetLastError();
-#endif
-				if(errno == EAGAIN || errno == COMPAT_EWOULDBLOCK){
-					return MOSQ_ERR_SUCCESS;
-				}else{
-					switch(errno){
-						case COMPAT_ECONNRESET:
-							return MOSQ_ERR_CONN_LOST;
-						default:
-							return MOSQ_ERR_ERRNO;
-					}
-				}
-			}
-		}while((byte & 128) != 0);
-		/* We have finished reading remaining_length, so make remaining_count
-		 * positive. */
-		mosq->in_packet.remaining_count *= -1;
-
-		if(mosq->in_packet.remaining_length > 0){
-			mosq->in_packet.payload = _mosquitto_malloc(mosq->in_packet.remaining_length*sizeof(uint8_t));
-			if(!mosq->in_packet.payload) return MOSQ_ERR_NOMEM;
-			mosq->in_packet.to_process = mosq->in_packet.remaining_length;
-		}
-	}
-	while(mosq->in_packet.to_process>0){
-		read_length = _mosquitto_net_read(mosq, &(mosq->in_packet.payload[mosq->in_packet.pos]), mosq->in_packet.to_process);
-		if(read_length > 0){
-#if defined(WITH_BROKER) && defined(WITH_SYS_TREE)
-			g_bytes_received += read_length;
-#endif
-			mosq->in_packet.to_process -= read_length;
-			mosq->in_packet.pos += read_length;
-		}else{
-#ifdef WIN32
-			errno = WSAGetLastError();
-#endif
-			if(errno == EAGAIN || errno == COMPAT_EWOULDBLOCK){
-				if(mosq->in_packet.to_process > 1000){
-					/* Update last_msg_in time if more than 1000 bytes left to
-					 * receive. Helps when receiving large messages.
-					 * This is an arbitrary limit, but with some consideration.
-					 * If a client can't send 1000 bytes in a second it
-					 * probably shouldn't be using a 1 second keep alive. */
-					pthread_mutex_lock(&mosq->msgtime_mutex);
-					mosq->last_msg_in = mosquitto_time();
-					pthread_mutex_unlock(&mosq->msgtime_mutex);
-				}
-				return MOSQ_ERR_SUCCESS;
-			}else{
-				switch(errno){
-					case COMPAT_ECONNRESET:
-						return MOSQ_ERR_CONN_LOST;
-					default:
-						return MOSQ_ERR_ERRNO;
-				}
-			}
-		}
-	}
-
-	/* All data for this packet is read. */
-	mosq->in_packet.pos = 0;
-#ifdef WITH_BROKER
-#  ifdef WITH_SYS_TREE
-	g_msgs_received++;
-	if(((mosq->in_packet.command)&0xF5) == PUBLISH){
-		g_pub_msgs_received++;
-	}
-#  endif
-	rc = mqtt3_packet_handle(db, mosq);
-#else
-	rc = _mosquitto_packet_handle(mosq);
-#endif
-
-	/* Free data and reset values */
-	_mosquitto_packet_cleanup(&mosq->in_packet);
-
-	pthread_mutex_lock(&mosq->msgtime_mutex);
-	mosq->last_msg_in = mosquitto_time();
-	pthread_mutex_unlock(&mosq->msgtime_mutex);
-	return rc;
-}
->>>>>>> 15486f48
 
 int net__socket_nonblock(mosq_sock_t sock)
 {
@@ -1126,12 +802,7 @@
 			COMPAT_CLOSE(listensock);
 			continue;
 		}
-<<<<<<< HEAD
 		if(net__socket_nonblock(spR)){
-			COMPAT_CLOSE(spR);
-=======
-		if(_mosquitto_socket_nonblock(spR)){
->>>>>>> 15486f48
 			COMPAT_CLOSE(listensock);
 			continue;
 		}
@@ -1175,12 +846,7 @@
 	if(socketpair(AF_UNIX, SOCK_STREAM, 0, sv) == -1){
 		return MOSQ_ERR_ERRNO;
 	}
-<<<<<<< HEAD
 	if(net__socket_nonblock(sv[0])){
-		COMPAT_CLOSE(sv[0]);
-=======
-	if(_mosquitto_socket_nonblock(sv[0])){
->>>>>>> 15486f48
 		COMPAT_CLOSE(sv[1]);
 		return MOSQ_ERR_ERRNO;
 	}
