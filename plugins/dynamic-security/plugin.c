--- conflicted
+++ resolved
@@ -33,12 +33,10 @@
 #include "dynamic_security.h"
 #include "json_help.h"
 
-<<<<<<< HEAD
 MOSQUITTO_PLUGIN_DECLARE_VERSION(5);
-=======
+
+static struct dynsec__data dynsec_data;
 static mosquitto_plugin_id_t *plg_id = NULL;
-static char *config_file = NULL;
-struct dynsec__acl_default_access default_access = {false, false, false, false};
 
 #ifdef WIN32
 #  include <winsock2.h>
@@ -53,594 +51,6 @@
 #  include <grp.h>
 #  include <unistd.h>
 #endif
-/* Temporary - remove in 2.1 */
-FILE *mosquitto__fopen(const char *path, const char *mode, bool restrict_read)
-{
-#ifdef WIN32
-	char buf[4096];
-	int rc;
-	int flags = 0;
-
-	rc = ExpandEnvironmentStringsA(path, buf, 4096);
-	if(rc == 0 || rc > 4096){
-		return NULL;
-	}else{
-		if (restrict_read) {
-			HANDLE hfile;
-			SECURITY_ATTRIBUTES sec;
-			EXPLICIT_ACCESS_A ea;
-			PACL pacl = NULL;
-			char username[UNLEN + 1];
-			DWORD ulen = UNLEN;
-			SECURITY_DESCRIPTOR sd;
-			DWORD dwCreationDisposition;
-			int fd;
-			FILE *fptr;
-
-			switch(mode[0]){
-				case 'a':
-					dwCreationDisposition = OPEN_ALWAYS;
-					flags = _O_APPEND;
-					break;
-				case 'r':
-					dwCreationDisposition = OPEN_EXISTING;
-					flags = _O_RDONLY;
-					break;
-				case 'w':
-					dwCreationDisposition = CREATE_ALWAYS;
-					break;
-				default:
-					return NULL;
-			}
-
-			GetUserNameA(username, &ulen);
-			if (!InitializeSecurityDescriptor(&sd, SECURITY_DESCRIPTOR_REVISION)) {
-				return NULL;
-			}
-			BuildExplicitAccessWithNameA(&ea, username, GENERIC_ALL, SET_ACCESS, NO_INHERITANCE);
-			if (SetEntriesInAclA(1, &ea, NULL, &pacl) != ERROR_SUCCESS) {
-				return NULL;
-			}
-			if (!SetSecurityDescriptorDacl(&sd, TRUE, pacl, FALSE)) {
-				LocalFree(pacl);
-				return NULL;
-			}
-
-			memset(&sec, 0, sizeof(sec));
-			sec.nLength = sizeof(SECURITY_ATTRIBUTES);
-			sec.bInheritHandle = FALSE;
-			sec.lpSecurityDescriptor = &sd;
-
-			hfile = CreateFileA(buf, GENERIC_READ | GENERIC_WRITE, FILE_SHARE_READ,
-				&sec,
-				dwCreationDisposition,
-				FILE_ATTRIBUTE_NORMAL,
-				NULL);
-
-			LocalFree(pacl);
-
-			fd = _open_osfhandle((intptr_t)hfile, flags);
-			if (fd < 0) {
-				return NULL;
-			}
-
-			fptr = _fdopen(fd, mode);
-			if (!fptr) {
-				_close(fd);
-				return NULL;
-			}
-			if(mode[0] == 'a'){
-				fseek(fptr, 0, SEEK_END);
-			}
-			return fptr;
-
-		}else {
-			return fopen(buf, mode);
-		}
-	}
-#else
-	FILE *fptr;
-	struct stat statbuf;
-
-	if (restrict_read) {
-		mode_t old_mask;
-
-		old_mask = umask(0077);
-		fptr = fopen(path, mode);
-		umask(old_mask);
-	}else{
-		fptr = fopen(path, mode);
-	}
-	if(!fptr) return NULL;
-
-	if(fstat(fileno(fptr), &statbuf) < 0){
-		fclose(fptr);
-		return NULL;
-	}
-
-	if(restrict_read){
-		if(statbuf.st_mode & S_IRWXO){
-#ifdef WITH_BROKER
-			log__printf(NULL, MOSQ_LOG_WARNING,
-#else
-			fprintf(stderr,
-#endif
-					"Warning: File %s has world readable permissions. Future versions will refuse to load this file."
-					"To fix this, use `chmod 0700 %s`.",
-					path, path);
-#if 0
-			return NULL;
-#endif
-		}
-		if(statbuf.st_uid != getuid()){
-			char buf[4096];
-			struct passwd pw, *result;
-
-			getpwuid_r(getuid(), &pw, buf, sizeof(buf), &result);
-			if(result){
-#ifdef WITH_BROKER
-				log__printf(NULL, MOSQ_LOG_WARNING,
-#else
-				fprintf(stderr,
-#endif
-						"Warning: File %s owner is not %s. Future versions will refuse to load this file."
-						"To fix this, use `chown %s %s`.",
-						path, result->pw_name, result->pw_name, path);
-			}
-#if 0
-			// Future version
-			return NULL;
-#endif
-		}
-		if(statbuf.st_gid != getgid()){
-			char buf[4096];
-			struct group grp, *result;
-
-			getgrgid_r(getgid(), &grp, buf, sizeof(buf), &result);
-			if(result){
-#ifdef WITH_BROKER
-				log__printf(NULL, MOSQ_LOG_WARNING,
-#else
-				fprintf(stderr,
-#endif
-						"Warning: File %s group is not %s. Future versions will refuse to load this file.",
-						path, result->gr_name);
-			}
-#if 0
-			// Future version
-			return NULL
-#endif
-		}
-	}
-
-
-	if(!S_ISREG(statbuf.st_mode) && !S_ISLNK(statbuf.st_mode)){
-#ifdef WITH_BROKER
-		log__printf(NULL, MOSQ_LOG_ERR, "Error: %s is not a file.", path);
-#endif
-		fclose(fptr);
-		return NULL;
-	}
-	return fptr;
-#endif
-}
-
-
-void dynsec__command_reply(cJSON *j_responses, struct mosquitto *context, const char *command, const char *error, const char *correlation_data)
-{
-	cJSON *j_response;
-
-	UNUSED(context);
-
-	j_response = cJSON_CreateObject();
-	if(j_response == NULL) return;
-
-	if(cJSON_AddStringToObject(j_response, "command", command) == NULL
-			|| (error && cJSON_AddStringToObject(j_response, "error", error) == NULL)
-			|| (correlation_data && cJSON_AddStringToObject(j_response, "correlationData", correlation_data) == NULL)
-			){
-
-		cJSON_Delete(j_response);
-		return;
-	}
-
-	cJSON_AddItemToArray(j_responses, j_response);
-}
-
-
-static void send_response(cJSON *tree)
-{
-	char *payload;
-	size_t payload_len;
-
-	payload = cJSON_PrintUnformatted(tree);
-	cJSON_Delete(tree);
-	if(payload == NULL) return;
-
-	payload_len = strlen(payload);
-	if(payload_len > MQTT_MAX_PAYLOAD){
-		free(payload);
-		return;
-	}
-	mosquitto_broker_publish(NULL, "$CONTROL/dynamic-security/v1/response",
-			(int)payload_len, payload, 0, 0, NULL);
-}
-
-
-static int dynsec_control_callback(int event, void *event_data, void *userdata)
-{
-	struct mosquitto_evt_control *ed = event_data;
-	cJSON *tree, *commands;
-	cJSON *j_response_tree, *j_responses;
-
-	UNUSED(event);
-	UNUSED(userdata);
-
-	/* Create object for responses */
-	j_response_tree = cJSON_CreateObject();
-	if(j_response_tree == NULL){
-		return MOSQ_ERR_NOMEM;
-	}
-	j_responses = cJSON_CreateArray();
-	if(j_responses == NULL){
-		cJSON_Delete(j_response_tree);
-		return MOSQ_ERR_NOMEM;
-	}
-	cJSON_AddItemToObject(j_response_tree, "responses", j_responses);
-
-
-	/* Parse cJSON tree.
-	 * Using cJSON_ParseWithLength() is the best choice here, but Mosquitto
-	 * always adds an extra 0 to the end of the payload memory, so using
-	 * cJSON_Parse() on its own will still not overrun. */
-#if CJSON_VERSION_FULL < 1007013
-	tree = cJSON_Parse(ed->payload);
-#else
-	tree = cJSON_ParseWithLength(ed->payload, ed->payloadlen);
-#endif
-	if(tree == NULL){
-		dynsec__command_reply(j_responses, ed->client, "Unknown command", "Payload not valid JSON", NULL);
-		send_response(j_response_tree);
-		return MOSQ_ERR_SUCCESS;
-	}
-	commands = cJSON_GetObjectItem(tree, "commands");
-	if(commands == NULL || !cJSON_IsArray(commands)){
-		cJSON_Delete(tree);
-		dynsec__command_reply(j_responses, ed->client, "Unknown command", "Invalid/missing commands", NULL);
-		send_response(j_response_tree);
-		return MOSQ_ERR_SUCCESS;
-	}
-
-	/* Handle commands */
-	dynsec__handle_control(j_responses, ed->client, commands);
-	cJSON_Delete(tree);
-
-	send_response(j_response_tree);
-
-	return MOSQ_ERR_SUCCESS;
-}
-
-static int dynsec__process_set_default_acl_access(cJSON *j_responses, struct mosquitto *context, cJSON *command, char *correlation_data)
-{
-	cJSON *j_actions, *j_action;
-	const char *admin_clientid, *admin_username;
-
-	j_actions = cJSON_GetObjectItem(command, "acls");
-	if(j_actions == NULL || !cJSON_IsArray(j_actions)){
-		dynsec__command_reply(j_responses, context, "setDefaultACLAccess", "Missing/invalid actions array", correlation_data);
-		return MOSQ_ERR_INVAL;
-	}
-
-	admin_clientid = mosquitto_client_id(context);
-	admin_username = mosquitto_client_username(context);
-
-	cJSON_ArrayForEach(j_action, j_actions){
-		char *acltype;
-		bool allow;
-
-		if(json_get_string(j_action, "acltype", &acltype, false) == MOSQ_ERR_SUCCESS
-				&& json_get_bool(j_action, "allow", &allow, false, false) == MOSQ_ERR_SUCCESS){
-
-			if(!strcasecmp(acltype, ACL_TYPE_PUB_C_SEND)){
-				default_access.publish_c_send = allow;
-			}else if(!strcasecmp(acltype, ACL_TYPE_PUB_C_RECV)){
-				default_access.publish_c_recv = allow;
-			}else if(!strcasecmp(acltype, ACL_TYPE_SUB_GENERIC)){
-				default_access.subscribe = allow;
-			}else if(!strcasecmp(acltype, ACL_TYPE_UNSUB_GENERIC)){
-				default_access.unsubscribe = allow;
-			}
-			mosquitto_log_printf(MOSQ_LOG_INFO, "dynsec: %s/%s | setDefaultACLAccess | acltype=%s | allow=%s",
-					admin_clientid, admin_username, acltype, allow?"true":"false");
-		}
-	}
-
-	dynsec__config_save();
-	dynsec__command_reply(j_responses, context, "setDefaultACLAccess", NULL, correlation_data);
-	return MOSQ_ERR_SUCCESS;
-}
-
-
-static int dynsec__process_get_default_acl_access(cJSON *j_responses, struct mosquitto *context, cJSON *command, char *correlation_data)
-{
-	cJSON *tree, *jtmp, *j_data, *j_acls, *j_acl;
-	const char *admin_clientid, *admin_username;
-
-	UNUSED(command);
-
-	tree = cJSON_CreateObject();
-	if(tree == NULL){
-		dynsec__command_reply(j_responses, context, "getDefaultACLAccess", "Internal error", correlation_data);
-		return MOSQ_ERR_NOMEM;
-	}
-
-	admin_clientid = mosquitto_client_id(context);
-	admin_username = mosquitto_client_username(context);
-	mosquitto_log_printf(MOSQ_LOG_INFO, "dynsec: %s/%s | getDefaultACLAccess",
-			admin_clientid, admin_username);
-
-	if(cJSON_AddStringToObject(tree, "command", "getDefaultACLAccess") == NULL
-		|| ((j_data = cJSON_AddObjectToObject(tree, "data")) == NULL)
-
-			){
-		goto internal_error;
-	}
-
-	j_acls = cJSON_AddArrayToObject(j_data, "acls");
-	if(j_acls == NULL){
-		goto internal_error;
-	}
-
-	/* publishClientSend */
-	j_acl = cJSON_CreateObject();
-	if(j_acl == NULL){
-		goto internal_error;
-	}
-	cJSON_AddItemToArray(j_acls, j_acl);
-	if(cJSON_AddStringToObject(j_acl, "acltype", ACL_TYPE_PUB_C_SEND) == NULL
-			|| cJSON_AddBoolToObject(j_acl, "allow", default_access.publish_c_send) == NULL
-			){
-
-		goto internal_error;
-	}
-
-	/* publishClientReceive */
-	j_acl = cJSON_CreateObject();
-	if(j_acl == NULL){
-		goto internal_error;
-	}
-	cJSON_AddItemToArray(j_acls, j_acl);
-	if(cJSON_AddStringToObject(j_acl, "acltype", ACL_TYPE_PUB_C_RECV) == NULL
-			|| cJSON_AddBoolToObject(j_acl, "allow", default_access.publish_c_recv) == NULL
-			){
-
-		goto internal_error;
-	}
-
-	/* subscribe */
-	j_acl = cJSON_CreateObject();
-	if(j_acl == NULL){
-		goto internal_error;
-	}
-	cJSON_AddItemToArray(j_acls, j_acl);
-	if(cJSON_AddStringToObject(j_acl, "acltype", ACL_TYPE_SUB_GENERIC) == NULL
-			|| cJSON_AddBoolToObject(j_acl, "allow", default_access.subscribe) == NULL
-			){
-
-		goto internal_error;
-	}
-
-	/* unsubscribe */
-	j_acl = cJSON_CreateObject();
-	if(j_acl == NULL){
-		goto internal_error;
-	}
-	cJSON_AddItemToArray(j_acls, j_acl);
-	if(cJSON_AddStringToObject(j_acl, "acltype", ACL_TYPE_UNSUB_GENERIC) == NULL
-			|| cJSON_AddBoolToObject(j_acl, "allow", default_access.unsubscribe) == NULL
-			){
-
-		goto internal_error;
-	}
-
-	cJSON_AddItemToArray(j_responses, tree);
-
-	if(correlation_data){
-		jtmp = cJSON_AddStringToObject(tree, "correlationData", correlation_data);
-		if(jtmp == NULL){
-			goto internal_error;
-		}
-	}
-
-	return MOSQ_ERR_SUCCESS;
-
-internal_error:
-	cJSON_Delete(tree);
-	dynsec__command_reply(j_responses, context, "getDefaultACLAccess", "Internal error", correlation_data);
-	return MOSQ_ERR_NOMEM;
-}
-
-
-int mosquitto_plugin_version(int supported_version_count, const int *supported_versions)
-{
-	int i;
-
-	for(i=0; i<supported_version_count; i++){
-		if(supported_versions[i] == 5){
-			return 5;
-		}
-	}
-	return -1;
-}
-
-static int dynsec__general_config_load(cJSON *tree)
-{
-	cJSON *j_default_access;
-
-	j_default_access = cJSON_GetObjectItem(tree, "defaultACLAccess");
-	if(j_default_access && cJSON_IsObject(j_default_access)){
-		json_get_bool(j_default_access, ACL_TYPE_PUB_C_SEND, &default_access.publish_c_send, true, false);
-		json_get_bool(j_default_access, ACL_TYPE_PUB_C_RECV, &default_access.publish_c_recv, true, false);
-		json_get_bool(j_default_access, ACL_TYPE_SUB_GENERIC, &default_access.subscribe, true, false);
-		json_get_bool(j_default_access, ACL_TYPE_UNSUB_GENERIC, &default_access.unsubscribe, true, false);
-	}
-	return MOSQ_ERR_SUCCESS;
-}
-
-static int dynsec__general_config_save(cJSON *tree)
-{
-	cJSON *j_default_access;
-
-	j_default_access = cJSON_CreateObject();
-	if(j_default_access == NULL){
-		return 1;
-	}
-	cJSON_AddItemToObject(tree, "defaultACLAccess", j_default_access);
-
-	if(cJSON_AddBoolToObject(j_default_access, ACL_TYPE_PUB_C_SEND, default_access.publish_c_send) == NULL
-			|| cJSON_AddBoolToObject(j_default_access, ACL_TYPE_PUB_C_RECV, default_access.publish_c_recv) == NULL
-			|| cJSON_AddBoolToObject(j_default_access, ACL_TYPE_SUB_GENERIC, default_access.subscribe) == NULL
-			|| cJSON_AddBoolToObject(j_default_access, ACL_TYPE_UNSUB_GENERIC, default_access.unsubscribe) == NULL
-			){
-
-		return 1;
-	}
-
-	return MOSQ_ERR_SUCCESS;
-}
-
-static int dynsec__config_load(void)
-{
-	FILE *fptr;
-	long flen_l;
-	size_t flen;
-	char *json_str;
-	cJSON *tree;
-
-	/* Load from file */
-	errno = 0;
-	fptr = mosquitto__fopen(config_file, "rb", true);
-	if(fptr == NULL){
-		mosquitto_log_printf(MOSQ_LOG_ERR, "Error loading Dynamic security plugin config: File is not readable - check permissions.\n");
-		return MOSQ_ERR_ERRNO;
-	}
-#ifndef WIN32
-	if(errno == ENOTDIR || errno == EISDIR){
-		mosquitto_log_printf(MOSQ_LOG_ERR, "Error loading Dynamic security plugin config: Config is not a file.\n");
-		return MOSQ_ERR_ERRNO;
-	}
-#endif
-
-	fseek(fptr, 0, SEEK_END);
-	flen_l = ftell(fptr);
-	if(flen_l < 0){
-		mosquitto_log_printf(MOSQ_LOG_ERR, "Error loading Dynamic security plugin config: %s\n", strerror(errno));
-		fclose(fptr);
-		return MOSQ_ERR_ERRNO;
-	}else if(flen_l == 0){
-		fclose(fptr);
-		return 0;
-	}
-	flen = (size_t)flen_l;
-	fseek(fptr, 0, SEEK_SET);
-	json_str = mosquitto_calloc(flen+1, sizeof(char));
-	if(json_str == NULL){
-		mosquitto_log_printf(MOSQ_LOG_ERR, "Error: Out of memory.");
-		fclose(fptr);
-		return MOSQ_ERR_NOMEM;
-	}
-	if(fread(json_str, 1, flen, fptr) != flen){
-		mosquitto_log_printf(MOSQ_LOG_WARNING, "Error loading Dynamic security plugin config: Unable to read file contents.\n");
-		mosquitto_free(json_str);
-		fclose(fptr);
-		return MOSQ_ERR_ERRNO;
-	}
-	fclose(fptr);
-
-	tree = cJSON_Parse(json_str);
-	mosquitto_free(json_str);
-	if(tree == NULL){
-		mosquitto_log_printf(MOSQ_LOG_ERR, "Error loading Dynamic security plugin config: File is not valid JSON.\n");
-		return MOSQ_ERR_INVAL;
-	}
-
-	if(dynsec__general_config_load(tree)
-			|| dynsec_roles__config_load(tree)
-			|| dynsec_clients__config_load(tree)
-			|| dynsec_groups__config_load(tree)
-			){
-
-		cJSON_Delete(tree);
-		return MOSQ_ERR_NOMEM;
-	}
-
-	cJSON_Delete(tree);
-	return 0;
-}
-
-
-void dynsec__config_save(void)
-{
-	cJSON *tree;
-	size_t file_path_len;
-	char *file_path;
-	FILE *fptr;
-	size_t json_str_len;
-	char *json_str;
-
-	tree = cJSON_CreateObject();
-	if(tree == NULL) return;
-
-	if(dynsec__general_config_save(tree)
-			|| dynsec_clients__config_save(tree)
-			|| dynsec_groups__config_save(tree)
-			|| dynsec_roles__config_save(tree)){
-
-		cJSON_Delete(tree);
-		return;
-	}
-
-	/* Print json to string */
-	json_str = cJSON_Print(tree);
-	if(json_str == NULL){
-		cJSON_Delete(tree);
-		mosquitto_log_printf(MOSQ_LOG_ERR, "Error saving Dynamic security plugin config: Out of memory.\n");
-		return;
-	}
-	cJSON_Delete(tree);
-	json_str_len = strlen(json_str);
-
-	/* Save to file */
-	file_path_len = strlen(config_file) + strlen(".new") + 1;
-	file_path = mosquitto_malloc(file_path_len);
-	if(file_path == NULL){
-		mosquitto_free(json_str);
-		mosquitto_log_printf(MOSQ_LOG_ERR, "Error saving Dynamic security plugin config: Out of memory.\n");
-		return;
-	}
-	snprintf(file_path, file_path_len, "%s.new", config_file);
-
-	fptr = mosquitto__fopen(file_path, "wt", true);
-	if(fptr == NULL){
-		mosquitto_free(json_str);
-		mosquitto_free(file_path);
-		mosquitto_log_printf(MOSQ_LOG_ERR, "Error saving Dynamic security plugin config: File is not writable - check permissions.\n");
-		return;
-	}
-	fwrite(json_str, 1, json_str_len, fptr);
-	mosquitto_free(json_str);
-	fclose(fptr);
-
-	/* Everything is ok, so move new file over proper file */
-	if(rename(file_path, config_file) < 0){
-		mosquitto_log_printf(MOSQ_LOG_ERR, "Error updating dynsec config file: %s", strerror(errno));
-	}
-	mosquitto_free(file_path);
-}
->>>>>>> fd097d5a
-
-static struct dynsec__data dynsec_data;
-static mosquitto_plugin_id_t *plg_id = NULL;
 
 int mosquitto_plugin_init(mosquitto_plugin_id_t *identifier, void **user_data, struct mosquitto_opt *options, int option_count)
 {
