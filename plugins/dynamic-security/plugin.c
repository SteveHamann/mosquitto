/*
Copyright (c) 2020-2021 Roger Light <roger@atchoo.org>

All rights reserved. This program and the accompanying materials
are made available under the terms of the Eclipse Public License 2.0
and Eclipse Distribution License v1.0 which accompany this distribution.

The Eclipse Public License is available at
   https://www.eclipse.org/legal/epl-2.0/
and the Eclipse Distribution License is available at
  http://www.eclipse.org/org/documents/edl-v10.php.

SPDX-License-Identifier: EPL-2.0 OR BSD-3-Clause

Contributors:
   Roger Light - initial implementation and documentation.
*/

#include "config.h"

#include <errno.h>
#include <stdio.h>
#include <stdlib.h>
#include <string.h>
#include <sys/stat.h>

<<<<<<< HEAD
=======
#ifndef WIN32
#  include <strings.h>
#endif

#include "json_help.h"
>>>>>>> a8448a9c
#include "mosquitto.h"
#include "mosquitto_broker.h"
#include "mosquitto_plugin.h"
#include "mqtt_protocol.h"

#include "dynamic_security.h"

<<<<<<< HEAD
MOSQUITTO_PLUGIN_DECLARE_VERSION(5);
=======
static mosquitto_plugin_id_t *plg_id = NULL;
static char *config_file = NULL;
struct dynsec__acl_default_access default_access = {false, false, false, false};

void dynsec__command_reply(cJSON *j_responses, struct mosquitto *context, const char *command, const char *error, const char *correlation_data)
{
	cJSON *j_response;

	UNUSED(context);

	j_response = cJSON_CreateObject();
	if(j_response == NULL) return;

	if(cJSON_AddStringToObject(j_response, "command", command) == NULL
			|| (error && cJSON_AddStringToObject(j_response, "error", error) == NULL)
			|| (correlation_data && cJSON_AddStringToObject(j_response, "correlationData", correlation_data) == NULL)
			){

		cJSON_Delete(j_response);
		return;
	}

	cJSON_AddItemToArray(j_responses, j_response);
}


static void send_response(cJSON *tree)
{
	char *payload;
	size_t payload_len;

	payload = cJSON_PrintUnformatted(tree);
	cJSON_Delete(tree);
	if(payload == NULL) return;

	payload_len = strlen(payload);
	if(payload_len > MQTT_MAX_PAYLOAD){
		free(payload);
		return;
	}
	mosquitto_broker_publish(NULL, "$CONTROL/dynamic-security/v1/response",
			(int)payload_len, payload, 0, 0, NULL);
}


static int dynsec_control_callback(int event, void *event_data, void *userdata)
{
	struct mosquitto_evt_control *ed = event_data;
	cJSON *tree, *commands;
	cJSON *j_response_tree, *j_responses;

	UNUSED(event);
	UNUSED(userdata);

	/* Create object for responses */
	j_response_tree = cJSON_CreateObject();
	if(j_response_tree == NULL){
		return MOSQ_ERR_NOMEM;
	}
	j_responses = cJSON_CreateArray();
	if(j_responses == NULL){
		cJSON_Delete(j_response_tree);
		return MOSQ_ERR_NOMEM;
	}
	cJSON_AddItemToObject(j_response_tree, "responses", j_responses);


	/* Parse cJSON tree.
	 * Using cJSON_ParseWithLength() is the best choice here, but Mosquitto
	 * always adds an extra 0 to the end of the payload memory, so using
	 * cJSON_Parse() on its own will still not overrun. */
#if CJSON_VERSION_FULL < 1007013
	tree = cJSON_Parse(ed->payload);
#else
	tree = cJSON_ParseWithLength(ed->payload, ed->payloadlen);
#endif
	if(tree == NULL){
		dynsec__command_reply(j_responses, ed->client, "Unknown command", "Payload not valid JSON", NULL);
		send_response(j_response_tree);
		return MOSQ_ERR_SUCCESS;
	}
	commands = cJSON_GetObjectItem(tree, "commands");
	if(commands == NULL || !cJSON_IsArray(commands)){
		cJSON_Delete(tree);
		dynsec__command_reply(j_responses, ed->client, "Unknown command", "Invalid/missing commands", NULL);
		send_response(j_response_tree);
		return MOSQ_ERR_SUCCESS;
	}

	/* Handle commands */
	dynsec__handle_control(j_responses, ed->client, commands);
	cJSON_Delete(tree);

	send_response(j_response_tree);

	return MOSQ_ERR_SUCCESS;
}

static int dynsec__process_set_default_acl_access(cJSON *j_responses, struct mosquitto *context, cJSON *command, char *correlation_data)
{
	cJSON *j_actions, *j_action, *j_acltype, *j_allow;
	bool allow;
	const char *admin_clientid, *admin_username;

	j_actions = cJSON_GetObjectItem(command, "acls");
	if(j_actions == NULL || !cJSON_IsArray(j_actions)){
		dynsec__command_reply(j_responses, context, "setDefaultACLAccess", "Missing/invalid actions array", correlation_data);
		return MOSQ_ERR_INVAL;
	}

	admin_clientid = mosquitto_client_id(context);
	admin_username = mosquitto_client_username(context);

	cJSON_ArrayForEach(j_action, j_actions){
		j_acltype = cJSON_GetObjectItem(j_action, "acltype");
		j_allow = cJSON_GetObjectItem(j_action, "allow");
		if(j_acltype && cJSON_IsString(j_acltype)
					&& j_allow && cJSON_IsBool(j_allow)){

			allow = cJSON_IsTrue(j_allow);

			if(!strcasecmp(j_acltype->valuestring, ACL_TYPE_PUB_C_SEND)){
				default_access.publish_c_send = allow;
			}else if(!strcasecmp(j_acltype->valuestring, ACL_TYPE_PUB_C_RECV)){
				default_access.publish_c_recv = allow;
			}else if(!strcasecmp(j_acltype->valuestring, ACL_TYPE_SUB_GENERIC)){
				default_access.subscribe = allow;
			}else if(!strcasecmp(j_acltype->valuestring, ACL_TYPE_UNSUB_GENERIC)){
				default_access.unsubscribe = allow;
			}
			mosquitto_log_printf(MOSQ_LOG_INFO, "dynsec: %s/%s | setDefaultACLAccess | acltype=%s | allow=%s",
					admin_clientid, admin_username, j_acltype->valuestring, allow?"true":"false");
		}
	}

	dynsec__config_save();
	dynsec__command_reply(j_responses, context, "setDefaultACLAccess", NULL, correlation_data);
	return MOSQ_ERR_SUCCESS;
}


static int dynsec__process_get_default_acl_access(cJSON *j_responses, struct mosquitto *context, cJSON *command, char *correlation_data)
{
	cJSON *tree, *jtmp, *j_data, *j_acls, *j_acl;
	const char *admin_clientid, *admin_username;

	UNUSED(command);

	tree = cJSON_CreateObject();
	if(tree == NULL){
		dynsec__command_reply(j_responses, context, "getDefaultACLAccess", "Internal error", correlation_data);
		return MOSQ_ERR_NOMEM;
	}

	admin_clientid = mosquitto_client_id(context);
	admin_username = mosquitto_client_username(context);
	mosquitto_log_printf(MOSQ_LOG_INFO, "dynsec: %s/%s | getDefaultACLAccess",
			admin_clientid, admin_username);

	if(cJSON_AddStringToObject(tree, "command", "getDefaultACLAccess") == NULL
		|| ((j_data = cJSON_AddObjectToObject(tree, "data")) == NULL)

			){
		goto internal_error;
	}

	j_acls = cJSON_AddArrayToObject(j_data, "acls");
	if(j_acls == NULL){
		goto internal_error;
	}

	/* publishClientSend */
	j_acl = cJSON_CreateObject();
	if(j_acl == NULL){
		goto internal_error;
	}
	cJSON_AddItemToArray(j_acls, j_acl);
	if(cJSON_AddStringToObject(j_acl, "acltype", ACL_TYPE_PUB_C_SEND) == NULL
			|| cJSON_AddBoolToObject(j_acl, "allow", default_access.publish_c_send) == NULL
			){

		goto internal_error;
	}

	/* publishClientReceive */
	j_acl = cJSON_CreateObject();
	if(j_acl == NULL){
		goto internal_error;
	}
	cJSON_AddItemToArray(j_acls, j_acl);
	if(cJSON_AddStringToObject(j_acl, "acltype", ACL_TYPE_PUB_C_RECV) == NULL
			|| cJSON_AddBoolToObject(j_acl, "allow", default_access.publish_c_recv) == NULL
			){

		goto internal_error;
	}

	/* subscribe */
	j_acl = cJSON_CreateObject();
	if(j_acl == NULL){
		goto internal_error;
	}
	cJSON_AddItemToArray(j_acls, j_acl);
	if(cJSON_AddStringToObject(j_acl, "acltype", ACL_TYPE_SUB_GENERIC) == NULL
			|| cJSON_AddBoolToObject(j_acl, "allow", default_access.subscribe) == NULL
			){

		goto internal_error;
	}

	/* unsubscribe */
	j_acl = cJSON_CreateObject();
	if(j_acl == NULL){
		goto internal_error;
	}
	cJSON_AddItemToArray(j_acls, j_acl);
	if(cJSON_AddStringToObject(j_acl, "acltype", ACL_TYPE_UNSUB_GENERIC) == NULL
			|| cJSON_AddBoolToObject(j_acl, "allow", default_access.unsubscribe) == NULL
			){

		goto internal_error;
	}

	cJSON_AddItemToArray(j_responses, tree);

	if(correlation_data){
		jtmp = cJSON_AddStringToObject(tree, "correlationData", correlation_data);
		if(jtmp == NULL){
			goto internal_error;
		}
	}

	return MOSQ_ERR_SUCCESS;

internal_error:
	cJSON_Delete(tree);
	dynsec__command_reply(j_responses, context, "getDefaultACLAccess", "Internal error", correlation_data);
	return MOSQ_ERR_NOMEM;
}


int mosquitto_plugin_version(int supported_version_count, const int *supported_versions)
{
	int i;

	for(i=0; i<supported_version_count; i++){
		if(supported_versions[i] == 5){
			return 5;
		}
	}
	return -1;
}

static int dynsec__general_config_load(cJSON *tree)
{
	cJSON *j_default_access, *jtmp;

	j_default_access = cJSON_GetObjectItem(tree, "defaultACLAccess");
	if(j_default_access && cJSON_IsObject(j_default_access)){
		jtmp = cJSON_GetObjectItem(j_default_access, ACL_TYPE_PUB_C_SEND);
		if(jtmp && cJSON_IsBool(jtmp)){
			default_access.publish_c_send = cJSON_IsTrue(jtmp);
		}else{
			default_access.publish_c_send = false;
		}

		jtmp = cJSON_GetObjectItem(j_default_access, ACL_TYPE_PUB_C_RECV);
		if(jtmp && cJSON_IsBool(jtmp)){
			default_access.publish_c_recv = cJSON_IsTrue(jtmp);
		}else{
			default_access.publish_c_recv = false;
		}

		jtmp = cJSON_GetObjectItem(j_default_access, ACL_TYPE_SUB_GENERIC);
		if(jtmp && cJSON_IsBool(jtmp)){
			default_access.subscribe = cJSON_IsTrue(jtmp);
		}else{
			default_access.subscribe = false;
		}

		jtmp = cJSON_GetObjectItem(j_default_access, ACL_TYPE_UNSUB_GENERIC);
		if(jtmp && cJSON_IsBool(jtmp)){
			default_access.unsubscribe = cJSON_IsTrue(jtmp);
		}else{
			default_access.unsubscribe = false;
		}
	}
	return MOSQ_ERR_SUCCESS;
}

static int dynsec__general_config_save(cJSON *tree)
{
	cJSON *j_default_access;

	j_default_access = cJSON_CreateObject();
	if(j_default_access == NULL){
		return 1;
	}
	cJSON_AddItemToObject(tree, "defaultACLAccess", j_default_access);

	if(cJSON_AddBoolToObject(j_default_access, ACL_TYPE_PUB_C_SEND, default_access.publish_c_send) == NULL
			|| cJSON_AddBoolToObject(j_default_access, ACL_TYPE_PUB_C_RECV, default_access.publish_c_recv) == NULL
			|| cJSON_AddBoolToObject(j_default_access, ACL_TYPE_SUB_GENERIC, default_access.subscribe) == NULL
			|| cJSON_AddBoolToObject(j_default_access, ACL_TYPE_UNSUB_GENERIC, default_access.unsubscribe) == NULL
			){

		return 1;
	}

	return MOSQ_ERR_SUCCESS;
}

static int dynsec__config_load(void)
{
	FILE *fptr;
	long flen_l;
	size_t flen;
	char *json_str;
	cJSON *tree;

	/* Load from file */
	errno = 0;
	fptr = fopen(config_file, "rb");
	if(fptr == NULL){
		mosquitto_log_printf(MOSQ_LOG_ERR, "Error loading Dynamic security plugin config: File is not readable - check permissions.\n");
		return MOSQ_ERR_ERRNO;
	}
#ifndef WIN32
	if(errno == ENOTDIR || errno == EISDIR){
		mosquitto_log_printf(MOSQ_LOG_ERR, "Error loading Dynamic security plugin config: Config is not a file.\n");
		return MOSQ_ERR_ERRNO;
	}
#endif

	fseek(fptr, 0, SEEK_END);
	flen_l = ftell(fptr);
	if(flen_l < 0){
		mosquitto_log_printf(MOSQ_LOG_ERR, "Error loading Dynamic security plugin config: %s\n", strerror(errno));
		fclose(fptr);
		return MOSQ_ERR_ERRNO;
	}else if(flen_l == 0){
		fclose(fptr);
		return 0;
	}
	flen = (size_t)flen_l;
	fseek(fptr, 0, SEEK_SET);
	json_str = mosquitto_calloc(flen+1, sizeof(char));
	if(json_str == NULL){
		mosquitto_log_printf(MOSQ_LOG_ERR, "Error: Out of memory.");
		fclose(fptr);
		return MOSQ_ERR_NOMEM;
	}
	if(fread(json_str, 1, flen, fptr) != flen){
		mosquitto_log_printf(MOSQ_LOG_WARNING, "Error loading Dynamic security plugin config: Unable to read file contents.\n");
		mosquitto_free(json_str);
		fclose(fptr);
		return MOSQ_ERR_ERRNO;
	}
	fclose(fptr);

	tree = cJSON_Parse(json_str);
	mosquitto_free(json_str);
	if(tree == NULL){
		mosquitto_log_printf(MOSQ_LOG_ERR, "Error loading Dynamic security plugin config: File is not valid JSON.\n");
		return MOSQ_ERR_INVAL;
	}

	if(dynsec__general_config_load(tree)
			|| dynsec_roles__config_load(tree)
			|| dynsec_clients__config_load(tree)
			|| dynsec_groups__config_load(tree)
			){

		cJSON_Delete(tree);
		return MOSQ_ERR_NOMEM;
	}

	cJSON_Delete(tree);
	return 0;
}


void dynsec__config_save(void)
{
	cJSON *tree;
	size_t file_path_len;
	char *file_path;
	FILE *fptr;
	size_t json_str_len;
	char *json_str;

	tree = cJSON_CreateObject();
	if(tree == NULL) return;

	if(dynsec__general_config_save(tree)
			|| dynsec_clients__config_save(tree)
			|| dynsec_groups__config_save(tree)
			|| dynsec_roles__config_save(tree)){

		cJSON_Delete(tree);
		return;
	}

	/* Print json to string */
	json_str = cJSON_Print(tree);
	if(json_str == NULL){
		cJSON_Delete(tree);
		mosquitto_log_printf(MOSQ_LOG_ERR, "Error saving Dynamic security plugin config: Out of memory.\n");
		return;
	}
	cJSON_Delete(tree);
	json_str_len = strlen(json_str);

	/* Save to file */
	file_path_len = strlen(config_file) + 1;
	file_path = mosquitto_malloc(file_path_len);
	if(file_path == NULL){
		mosquitto_free(json_str);
		mosquitto_log_printf(MOSQ_LOG_ERR, "Error saving Dynamic security plugin config: Out of memory.\n");
		return;
	}
	snprintf(file_path, file_path_len, "%s.new", config_file);

	fptr = fopen(file_path, "wt");
	if(fptr == NULL){
		mosquitto_free(json_str);
		mosquitto_free(file_path);
		mosquitto_log_printf(MOSQ_LOG_ERR, "Error saving Dynamic security plugin config: File is not writable - check permissions.\n");
		return;
	}
	fwrite(json_str, 1, json_str_len, fptr);
	mosquitto_free(json_str);
	fclose(fptr);

	/* Everything is ok, so move new file over proper file */
	if(rename(file_path, config_file) < 0){
		mosquitto_log_printf(MOSQ_LOG_ERR, "Error updating dynsec config file: %s", strerror(errno));
	}
	mosquitto_free(file_path);
}
>>>>>>> a8448a9c

static struct dynsec__data dynsec_data;
static mosquitto_plugin_id_t *plg_id = NULL;

int mosquitto_plugin_init(mosquitto_plugin_id_t *identifier, void **user_data, struct mosquitto_opt *options, int option_count)
{
	int i;
	int rc;

	UNUSED(user_data);

	memset(&dynsec_data, 0, sizeof(struct dynsec__data));

	for(i=0; i<option_count; i++){
		if(!strcasecmp(options[i].key, "config_file")){
			dynsec_data.config_file = mosquitto_strdup(options[i].value);
			if(dynsec_data.config_file == NULL){
				return MOSQ_ERR_NOMEM;
			}
		}else if(!strcasecmp(options[i].key, "password_init_file")){
			dynsec_data.password_init_file = mosquitto_strdup(options[i].value);
			if(dynsec_data.password_init_file == NULL){
				return MOSQ_ERR_NOMEM;
			}
		}
	}
	if(dynsec_data.config_file == NULL){
		mosquitto_log_printf(MOSQ_LOG_WARNING, "Warning: Dynamic security plugin has no plugin_opt_config_file defined. The plugin will not be activated.");
		return MOSQ_ERR_SUCCESS;
	}

	plg_id = identifier;
	mosquitto_plugin_set_info(identifier, "dynamic-security", NULL);

<<<<<<< HEAD
	dynsec__config_load(&dynsec_data);
	mosquitto_callback_register(plg_id, MOSQ_EVT_CONTROL, dynsec_control_callback, "$CONTROL/dynamic-security/v1", &dynsec_data);
	mosquitto_callback_register(plg_id, MOSQ_EVT_BASIC_AUTH, dynsec_auth__basic_auth_callback, NULL, &dynsec_data);
	mosquitto_callback_register(plg_id, MOSQ_EVT_ACL_CHECK, dynsec__acl_check_callback, NULL, &dynsec_data);
	mosquitto_callback_register(plg_id, MOSQ_EVT_TICK, dynsec__tick_callback, NULL, &dynsec_data);
=======
	dynsec__config_load();

	rc = mosquitto_callback_register(plg_id, MOSQ_EVT_CONTROL, dynsec_control_callback, "$CONTROL/dynamic-security/v1", NULL);
	if(rc == MOSQ_ERR_ALREADY_EXISTS){
		mosquitto_log_printf(MOSQ_LOG_ERR, "Error: Dynamic security plugin can currently only be loaded once.");
		mosquitto_log_printf(MOSQ_LOG_ERR, "Note that this was previously incorrectly allowed but could cause problems with duplicate entries in the config.");
		goto error;
	}else if(rc == MOSQ_ERR_NOMEM){
		mosquitto_log_printf(MOSQ_LOG_ERR, "Error: Out of memory.");
		goto error;
	}else if(rc != MOSQ_ERR_SUCCESS){
		goto error;
	}

	rc = mosquitto_callback_register(plg_id, MOSQ_EVT_BASIC_AUTH, dynsec_auth__basic_auth_callback, NULL, NULL);
	if(rc == MOSQ_ERR_ALREADY_EXISTS){
		mosquitto_log_printf(MOSQ_LOG_ERR, "Error: Dynamic security plugin can only be loaded once.");
		goto error;
	}else if(rc == MOSQ_ERR_NOMEM){
		mosquitto_log_printf(MOSQ_LOG_ERR, "Error: Out of memory.");
		goto error;
	}else if(rc != MOSQ_ERR_SUCCESS){
		goto error;
	}

	rc = mosquitto_callback_register(plg_id, MOSQ_EVT_ACL_CHECK, dynsec__acl_check_callback, NULL, NULL);
	if(rc == MOSQ_ERR_ALREADY_EXISTS){
		mosquitto_log_printf(MOSQ_LOG_ERR, "Error: Dynamic security plugin can only be loaded once.");
		goto error;
	}else if(rc == MOSQ_ERR_NOMEM){
		mosquitto_log_printf(MOSQ_LOG_ERR, "Error: Out of memory.");
		goto error;
	}else if(rc != MOSQ_ERR_SUCCESS){
		goto error;
	}
>>>>>>> a8448a9c

	return MOSQ_ERR_SUCCESS;
error:
	mosquitto_free(config_file);
	config_file = NULL;
	return rc;
}

int mosquitto_plugin_cleanup(void *user_data, struct mosquitto_opt *options, int option_count)
{
	UNUSED(user_data);
	UNUSED(options);
	UNUSED(option_count);

	dynsec_groups__cleanup(&dynsec_data);
	dynsec_clients__cleanup(&dynsec_data);
	dynsec_roles__cleanup(&dynsec_data);

	mosquitto_free(dynsec_data.config_file);
	dynsec_data.config_file = NULL;

	mosquitto_free(dynsec_data.password_init_file);
	dynsec_data.password_init_file = NULL;

	return MOSQ_ERR_SUCCESS;
}<|MERGE_RESOLUTION|>--- conflicted
+++ resolved
@@ -24,14 +24,11 @@
 #include <string.h>
 #include <sys/stat.h>
 
-<<<<<<< HEAD
-=======
 #ifndef WIN32
 #  include <strings.h>
 #endif
 
 #include "json_help.h"
->>>>>>> a8448a9c
 #include "mosquitto.h"
 #include "mosquitto_broker.h"
 #include "mosquitto_plugin.h"
@@ -39,450 +36,7 @@
 
 #include "dynamic_security.h"
 
-<<<<<<< HEAD
 MOSQUITTO_PLUGIN_DECLARE_VERSION(5);
-=======
-static mosquitto_plugin_id_t *plg_id = NULL;
-static char *config_file = NULL;
-struct dynsec__acl_default_access default_access = {false, false, false, false};
-
-void dynsec__command_reply(cJSON *j_responses, struct mosquitto *context, const char *command, const char *error, const char *correlation_data)
-{
-	cJSON *j_response;
-
-	UNUSED(context);
-
-	j_response = cJSON_CreateObject();
-	if(j_response == NULL) return;
-
-	if(cJSON_AddStringToObject(j_response, "command", command) == NULL
-			|| (error && cJSON_AddStringToObject(j_response, "error", error) == NULL)
-			|| (correlation_data && cJSON_AddStringToObject(j_response, "correlationData", correlation_data) == NULL)
-			){
-
-		cJSON_Delete(j_response);
-		return;
-	}
-
-	cJSON_AddItemToArray(j_responses, j_response);
-}
-
-
-static void send_response(cJSON *tree)
-{
-	char *payload;
-	size_t payload_len;
-
-	payload = cJSON_PrintUnformatted(tree);
-	cJSON_Delete(tree);
-	if(payload == NULL) return;
-
-	payload_len = strlen(payload);
-	if(payload_len > MQTT_MAX_PAYLOAD){
-		free(payload);
-		return;
-	}
-	mosquitto_broker_publish(NULL, "$CONTROL/dynamic-security/v1/response",
-			(int)payload_len, payload, 0, 0, NULL);
-}
-
-
-static int dynsec_control_callback(int event, void *event_data, void *userdata)
-{
-	struct mosquitto_evt_control *ed = event_data;
-	cJSON *tree, *commands;
-	cJSON *j_response_tree, *j_responses;
-
-	UNUSED(event);
-	UNUSED(userdata);
-
-	/* Create object for responses */
-	j_response_tree = cJSON_CreateObject();
-	if(j_response_tree == NULL){
-		return MOSQ_ERR_NOMEM;
-	}
-	j_responses = cJSON_CreateArray();
-	if(j_responses == NULL){
-		cJSON_Delete(j_response_tree);
-		return MOSQ_ERR_NOMEM;
-	}
-	cJSON_AddItemToObject(j_response_tree, "responses", j_responses);
-
-
-	/* Parse cJSON tree.
-	 * Using cJSON_ParseWithLength() is the best choice here, but Mosquitto
-	 * always adds an extra 0 to the end of the payload memory, so using
-	 * cJSON_Parse() on its own will still not overrun. */
-#if CJSON_VERSION_FULL < 1007013
-	tree = cJSON_Parse(ed->payload);
-#else
-	tree = cJSON_ParseWithLength(ed->payload, ed->payloadlen);
-#endif
-	if(tree == NULL){
-		dynsec__command_reply(j_responses, ed->client, "Unknown command", "Payload not valid JSON", NULL);
-		send_response(j_response_tree);
-		return MOSQ_ERR_SUCCESS;
-	}
-	commands = cJSON_GetObjectItem(tree, "commands");
-	if(commands == NULL || !cJSON_IsArray(commands)){
-		cJSON_Delete(tree);
-		dynsec__command_reply(j_responses, ed->client, "Unknown command", "Invalid/missing commands", NULL);
-		send_response(j_response_tree);
-		return MOSQ_ERR_SUCCESS;
-	}
-
-	/* Handle commands */
-	dynsec__handle_control(j_responses, ed->client, commands);
-	cJSON_Delete(tree);
-
-	send_response(j_response_tree);
-
-	return MOSQ_ERR_SUCCESS;
-}
-
-static int dynsec__process_set_default_acl_access(cJSON *j_responses, struct mosquitto *context, cJSON *command, char *correlation_data)
-{
-	cJSON *j_actions, *j_action, *j_acltype, *j_allow;
-	bool allow;
-	const char *admin_clientid, *admin_username;
-
-	j_actions = cJSON_GetObjectItem(command, "acls");
-	if(j_actions == NULL || !cJSON_IsArray(j_actions)){
-		dynsec__command_reply(j_responses, context, "setDefaultACLAccess", "Missing/invalid actions array", correlation_data);
-		return MOSQ_ERR_INVAL;
-	}
-
-	admin_clientid = mosquitto_client_id(context);
-	admin_username = mosquitto_client_username(context);
-
-	cJSON_ArrayForEach(j_action, j_actions){
-		j_acltype = cJSON_GetObjectItem(j_action, "acltype");
-		j_allow = cJSON_GetObjectItem(j_action, "allow");
-		if(j_acltype && cJSON_IsString(j_acltype)
-					&& j_allow && cJSON_IsBool(j_allow)){
-
-			allow = cJSON_IsTrue(j_allow);
-
-			if(!strcasecmp(j_acltype->valuestring, ACL_TYPE_PUB_C_SEND)){
-				default_access.publish_c_send = allow;
-			}else if(!strcasecmp(j_acltype->valuestring, ACL_TYPE_PUB_C_RECV)){
-				default_access.publish_c_recv = allow;
-			}else if(!strcasecmp(j_acltype->valuestring, ACL_TYPE_SUB_GENERIC)){
-				default_access.subscribe = allow;
-			}else if(!strcasecmp(j_acltype->valuestring, ACL_TYPE_UNSUB_GENERIC)){
-				default_access.unsubscribe = allow;
-			}
-			mosquitto_log_printf(MOSQ_LOG_INFO, "dynsec: %s/%s | setDefaultACLAccess | acltype=%s | allow=%s",
-					admin_clientid, admin_username, j_acltype->valuestring, allow?"true":"false");
-		}
-	}
-
-	dynsec__config_save();
-	dynsec__command_reply(j_responses, context, "setDefaultACLAccess", NULL, correlation_data);
-	return MOSQ_ERR_SUCCESS;
-}
-
-
-static int dynsec__process_get_default_acl_access(cJSON *j_responses, struct mosquitto *context, cJSON *command, char *correlation_data)
-{
-	cJSON *tree, *jtmp, *j_data, *j_acls, *j_acl;
-	const char *admin_clientid, *admin_username;
-
-	UNUSED(command);
-
-	tree = cJSON_CreateObject();
-	if(tree == NULL){
-		dynsec__command_reply(j_responses, context, "getDefaultACLAccess", "Internal error", correlation_data);
-		return MOSQ_ERR_NOMEM;
-	}
-
-	admin_clientid = mosquitto_client_id(context);
-	admin_username = mosquitto_client_username(context);
-	mosquitto_log_printf(MOSQ_LOG_INFO, "dynsec: %s/%s | getDefaultACLAccess",
-			admin_clientid, admin_username);
-
-	if(cJSON_AddStringToObject(tree, "command", "getDefaultACLAccess") == NULL
-		|| ((j_data = cJSON_AddObjectToObject(tree, "data")) == NULL)
-
-			){
-		goto internal_error;
-	}
-
-	j_acls = cJSON_AddArrayToObject(j_data, "acls");
-	if(j_acls == NULL){
-		goto internal_error;
-	}
-
-	/* publishClientSend */
-	j_acl = cJSON_CreateObject();
-	if(j_acl == NULL){
-		goto internal_error;
-	}
-	cJSON_AddItemToArray(j_acls, j_acl);
-	if(cJSON_AddStringToObject(j_acl, "acltype", ACL_TYPE_PUB_C_SEND) == NULL
-			|| cJSON_AddBoolToObject(j_acl, "allow", default_access.publish_c_send) == NULL
-			){
-
-		goto internal_error;
-	}
-
-	/* publishClientReceive */
-	j_acl = cJSON_CreateObject();
-	if(j_acl == NULL){
-		goto internal_error;
-	}
-	cJSON_AddItemToArray(j_acls, j_acl);
-	if(cJSON_AddStringToObject(j_acl, "acltype", ACL_TYPE_PUB_C_RECV) == NULL
-			|| cJSON_AddBoolToObject(j_acl, "allow", default_access.publish_c_recv) == NULL
-			){
-
-		goto internal_error;
-	}
-
-	/* subscribe */
-	j_acl = cJSON_CreateObject();
-	if(j_acl == NULL){
-		goto internal_error;
-	}
-	cJSON_AddItemToArray(j_acls, j_acl);
-	if(cJSON_AddStringToObject(j_acl, "acltype", ACL_TYPE_SUB_GENERIC) == NULL
-			|| cJSON_AddBoolToObject(j_acl, "allow", default_access.subscribe) == NULL
-			){
-
-		goto internal_error;
-	}
-
-	/* unsubscribe */
-	j_acl = cJSON_CreateObject();
-	if(j_acl == NULL){
-		goto internal_error;
-	}
-	cJSON_AddItemToArray(j_acls, j_acl);
-	if(cJSON_AddStringToObject(j_acl, "acltype", ACL_TYPE_UNSUB_GENERIC) == NULL
-			|| cJSON_AddBoolToObject(j_acl, "allow", default_access.unsubscribe) == NULL
-			){
-
-		goto internal_error;
-	}
-
-	cJSON_AddItemToArray(j_responses, tree);
-
-	if(correlation_data){
-		jtmp = cJSON_AddStringToObject(tree, "correlationData", correlation_data);
-		if(jtmp == NULL){
-			goto internal_error;
-		}
-	}
-
-	return MOSQ_ERR_SUCCESS;
-
-internal_error:
-	cJSON_Delete(tree);
-	dynsec__command_reply(j_responses, context, "getDefaultACLAccess", "Internal error", correlation_data);
-	return MOSQ_ERR_NOMEM;
-}
-
-
-int mosquitto_plugin_version(int supported_version_count, const int *supported_versions)
-{
-	int i;
-
-	for(i=0; i<supported_version_count; i++){
-		if(supported_versions[i] == 5){
-			return 5;
-		}
-	}
-	return -1;
-}
-
-static int dynsec__general_config_load(cJSON *tree)
-{
-	cJSON *j_default_access, *jtmp;
-
-	j_default_access = cJSON_GetObjectItem(tree, "defaultACLAccess");
-	if(j_default_access && cJSON_IsObject(j_default_access)){
-		jtmp = cJSON_GetObjectItem(j_default_access, ACL_TYPE_PUB_C_SEND);
-		if(jtmp && cJSON_IsBool(jtmp)){
-			default_access.publish_c_send = cJSON_IsTrue(jtmp);
-		}else{
-			default_access.publish_c_send = false;
-		}
-
-		jtmp = cJSON_GetObjectItem(j_default_access, ACL_TYPE_PUB_C_RECV);
-		if(jtmp && cJSON_IsBool(jtmp)){
-			default_access.publish_c_recv = cJSON_IsTrue(jtmp);
-		}else{
-			default_access.publish_c_recv = false;
-		}
-
-		jtmp = cJSON_GetObjectItem(j_default_access, ACL_TYPE_SUB_GENERIC);
-		if(jtmp && cJSON_IsBool(jtmp)){
-			default_access.subscribe = cJSON_IsTrue(jtmp);
-		}else{
-			default_access.subscribe = false;
-		}
-
-		jtmp = cJSON_GetObjectItem(j_default_access, ACL_TYPE_UNSUB_GENERIC);
-		if(jtmp && cJSON_IsBool(jtmp)){
-			default_access.unsubscribe = cJSON_IsTrue(jtmp);
-		}else{
-			default_access.unsubscribe = false;
-		}
-	}
-	return MOSQ_ERR_SUCCESS;
-}
-
-static int dynsec__general_config_save(cJSON *tree)
-{
-	cJSON *j_default_access;
-
-	j_default_access = cJSON_CreateObject();
-	if(j_default_access == NULL){
-		return 1;
-	}
-	cJSON_AddItemToObject(tree, "defaultACLAccess", j_default_access);
-
-	if(cJSON_AddBoolToObject(j_default_access, ACL_TYPE_PUB_C_SEND, default_access.publish_c_send) == NULL
-			|| cJSON_AddBoolToObject(j_default_access, ACL_TYPE_PUB_C_RECV, default_access.publish_c_recv) == NULL
-			|| cJSON_AddBoolToObject(j_default_access, ACL_TYPE_SUB_GENERIC, default_access.subscribe) == NULL
-			|| cJSON_AddBoolToObject(j_default_access, ACL_TYPE_UNSUB_GENERIC, default_access.unsubscribe) == NULL
-			){
-
-		return 1;
-	}
-
-	return MOSQ_ERR_SUCCESS;
-}
-
-static int dynsec__config_load(void)
-{
-	FILE *fptr;
-	long flen_l;
-	size_t flen;
-	char *json_str;
-	cJSON *tree;
-
-	/* Load from file */
-	errno = 0;
-	fptr = fopen(config_file, "rb");
-	if(fptr == NULL){
-		mosquitto_log_printf(MOSQ_LOG_ERR, "Error loading Dynamic security plugin config: File is not readable - check permissions.\n");
-		return MOSQ_ERR_ERRNO;
-	}
-#ifndef WIN32
-	if(errno == ENOTDIR || errno == EISDIR){
-		mosquitto_log_printf(MOSQ_LOG_ERR, "Error loading Dynamic security plugin config: Config is not a file.\n");
-		return MOSQ_ERR_ERRNO;
-	}
-#endif
-
-	fseek(fptr, 0, SEEK_END);
-	flen_l = ftell(fptr);
-	if(flen_l < 0){
-		mosquitto_log_printf(MOSQ_LOG_ERR, "Error loading Dynamic security plugin config: %s\n", strerror(errno));
-		fclose(fptr);
-		return MOSQ_ERR_ERRNO;
-	}else if(flen_l == 0){
-		fclose(fptr);
-		return 0;
-	}
-	flen = (size_t)flen_l;
-	fseek(fptr, 0, SEEK_SET);
-	json_str = mosquitto_calloc(flen+1, sizeof(char));
-	if(json_str == NULL){
-		mosquitto_log_printf(MOSQ_LOG_ERR, "Error: Out of memory.");
-		fclose(fptr);
-		return MOSQ_ERR_NOMEM;
-	}
-	if(fread(json_str, 1, flen, fptr) != flen){
-		mosquitto_log_printf(MOSQ_LOG_WARNING, "Error loading Dynamic security plugin config: Unable to read file contents.\n");
-		mosquitto_free(json_str);
-		fclose(fptr);
-		return MOSQ_ERR_ERRNO;
-	}
-	fclose(fptr);
-
-	tree = cJSON_Parse(json_str);
-	mosquitto_free(json_str);
-	if(tree == NULL){
-		mosquitto_log_printf(MOSQ_LOG_ERR, "Error loading Dynamic security plugin config: File is not valid JSON.\n");
-		return MOSQ_ERR_INVAL;
-	}
-
-	if(dynsec__general_config_load(tree)
-			|| dynsec_roles__config_load(tree)
-			|| dynsec_clients__config_load(tree)
-			|| dynsec_groups__config_load(tree)
-			){
-
-		cJSON_Delete(tree);
-		return MOSQ_ERR_NOMEM;
-	}
-
-	cJSON_Delete(tree);
-	return 0;
-}
-
-
-void dynsec__config_save(void)
-{
-	cJSON *tree;
-	size_t file_path_len;
-	char *file_path;
-	FILE *fptr;
-	size_t json_str_len;
-	char *json_str;
-
-	tree = cJSON_CreateObject();
-	if(tree == NULL) return;
-
-	if(dynsec__general_config_save(tree)
-			|| dynsec_clients__config_save(tree)
-			|| dynsec_groups__config_save(tree)
-			|| dynsec_roles__config_save(tree)){
-
-		cJSON_Delete(tree);
-		return;
-	}
-
-	/* Print json to string */
-	json_str = cJSON_Print(tree);
-	if(json_str == NULL){
-		cJSON_Delete(tree);
-		mosquitto_log_printf(MOSQ_LOG_ERR, "Error saving Dynamic security plugin config: Out of memory.\n");
-		return;
-	}
-	cJSON_Delete(tree);
-	json_str_len = strlen(json_str);
-
-	/* Save to file */
-	file_path_len = strlen(config_file) + 1;
-	file_path = mosquitto_malloc(file_path_len);
-	if(file_path == NULL){
-		mosquitto_free(json_str);
-		mosquitto_log_printf(MOSQ_LOG_ERR, "Error saving Dynamic security plugin config: Out of memory.\n");
-		return;
-	}
-	snprintf(file_path, file_path_len, "%s.new", config_file);
-
-	fptr = fopen(file_path, "wt");
-	if(fptr == NULL){
-		mosquitto_free(json_str);
-		mosquitto_free(file_path);
-		mosquitto_log_printf(MOSQ_LOG_ERR, "Error saving Dynamic security plugin config: File is not writable - check permissions.\n");
-		return;
-	}
-	fwrite(json_str, 1, json_str_len, fptr);
-	mosquitto_free(json_str);
-	fclose(fptr);
-
-	/* Everything is ok, so move new file over proper file */
-	if(rename(file_path, config_file) < 0){
-		mosquitto_log_printf(MOSQ_LOG_ERR, "Error updating dynsec config file: %s", strerror(errno));
-	}
-	mosquitto_free(file_path);
-}
->>>>>>> a8448a9c
 
 static struct dynsec__data dynsec_data;
 static mosquitto_plugin_id_t *plg_id = NULL;
@@ -517,16 +71,9 @@
 	plg_id = identifier;
 	mosquitto_plugin_set_info(identifier, "dynamic-security", NULL);
 
-<<<<<<< HEAD
 	dynsec__config_load(&dynsec_data);
-	mosquitto_callback_register(plg_id, MOSQ_EVT_CONTROL, dynsec_control_callback, "$CONTROL/dynamic-security/v1", &dynsec_data);
-	mosquitto_callback_register(plg_id, MOSQ_EVT_BASIC_AUTH, dynsec_auth__basic_auth_callback, NULL, &dynsec_data);
-	mosquitto_callback_register(plg_id, MOSQ_EVT_ACL_CHECK, dynsec__acl_check_callback, NULL, &dynsec_data);
-	mosquitto_callback_register(plg_id, MOSQ_EVT_TICK, dynsec__tick_callback, NULL, &dynsec_data);
-=======
-	dynsec__config_load();
 
-	rc = mosquitto_callback_register(plg_id, MOSQ_EVT_CONTROL, dynsec_control_callback, "$CONTROL/dynamic-security/v1", NULL);
+	rc = mosquitto_callback_register(plg_id, MOSQ_EVT_CONTROL, dynsec_control_callback, "$CONTROL/dynamic-security/v1", &dynsec_data);
 	if(rc == MOSQ_ERR_ALREADY_EXISTS){
 		mosquitto_log_printf(MOSQ_LOG_ERR, "Error: Dynamic security plugin can currently only be loaded once.");
 		mosquitto_log_printf(MOSQ_LOG_ERR, "Note that this was previously incorrectly allowed but could cause problems with duplicate entries in the config.");
@@ -538,7 +85,7 @@
 		goto error;
 	}
 
-	rc = mosquitto_callback_register(plg_id, MOSQ_EVT_BASIC_AUTH, dynsec_auth__basic_auth_callback, NULL, NULL);
+	rc = mosquitto_callback_register(plg_id, MOSQ_EVT_BASIC_AUTH, dynsec_auth__basic_auth_callback, NULL, &dynsec_data);
 	if(rc == MOSQ_ERR_ALREADY_EXISTS){
 		mosquitto_log_printf(MOSQ_LOG_ERR, "Error: Dynamic security plugin can only be loaded once.");
 		goto error;
@@ -549,7 +96,7 @@
 		goto error;
 	}
 
-	rc = mosquitto_callback_register(plg_id, MOSQ_EVT_ACL_CHECK, dynsec__acl_check_callback, NULL, NULL);
+	rc = mosquitto_callback_register(plg_id, MOSQ_EVT_ACL_CHECK, dynsec__acl_check_callback, NULL, &dynsec_data);
 	if(rc == MOSQ_ERR_ALREADY_EXISTS){
 		mosquitto_log_printf(MOSQ_LOG_ERR, "Error: Dynamic security plugin can only be loaded once.");
 		goto error;
@@ -559,12 +106,19 @@
 	}else if(rc != MOSQ_ERR_SUCCESS){
 		goto error;
 	}
->>>>>>> a8448a9c
+
+	rc = mosquitto_callback_register(plg_id, MOSQ_EVT_TICK, dynsec__tick_callback, NULL, &dynsec_data);
+	if(rc == MOSQ_ERR_NOMEM){
+		mosquitto_log_printf(MOSQ_LOG_ERR, "Error: Out of memory.");
+		goto error;
+	}else if(rc != MOSQ_ERR_SUCCESS){
+		goto error;
+	}
 
 	return MOSQ_ERR_SUCCESS;
 error:
-	mosquitto_free(config_file);
-	config_file = NULL;
+	mosquitto_free(dynsec_data.config_file);
+	dynsec_data.config_file = NULL;
 	return rc;
 }
 
@@ -577,6 +131,7 @@
 	dynsec_groups__cleanup(&dynsec_data);
 	dynsec_clients__cleanup(&dynsec_data);
 	dynsec_roles__cleanup(&dynsec_data);
+	dynsec_kicklist__cleanup(&dynsec_data);
 
 	mosquitto_free(dynsec_data.config_file);
 	dynsec_data.config_file = NULL;
