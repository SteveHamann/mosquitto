if(SQLITE3_FOUND AND CJSON_FOUND)
	set(CLIENT_INC
		"${STDBOOL_H_PATH}"
		"${STDINT_H_PATH}"
		"${mosquitto_SOURCE_DIR}"
		"${mosquitto_SOURCE_DIR}/deps"
		"${mosquitto_SOURCE_DIR}/include"
		"${mosquitto_SOURCE_DIR}/src"
	)

	add_library(mosquitto_persist_sqlite MODULE
		base_msgs.c
		clients.c
		client_msgs.c
		init.c
		plugin.c
		restore.c
		retain_msgs.c
		subscriptions.c
		tick.c
	)

	target_include_directories(mosquitto_persist_sqlite PRIVATE
		${CLIENT_INC}
	)

	set_target_properties(mosquitto_persist_sqlite PROPERTIES
		PREFIX ""
		POSITION_INDEPENDENT_CODE 1
	)

	target_link_libraries(mosquitto_persist_sqlite
		PRIVATE
<<<<<<< HEAD
			SQLite::SQLite3
	)
	if(WIN32)
		target_link_libraries(mosquitto_persist_sqlite PRIVATE mosquitto)
	endif()
=======
			${SQLITE3_LIBRARIES}
			cJSON
	)
	target_link_libraries(mosquitto_persist_sqlite PRIVATE mosquitto)
>>>>>>> a3125934

	install(TARGETS mosquitto_persist_sqlite
		RUNTIME DESTINATION "${CMAKE_INSTALL_BINDIR}"
		LIBRARY DESTINATION "${CMAKE_INSTALL_LIBDIR}"
	)
endif()<|MERGE_RESOLUTION|>--- conflicted
+++ resolved
@@ -31,18 +31,10 @@
 
 	target_link_libraries(mosquitto_persist_sqlite
 		PRIVATE
-<<<<<<< HEAD
 			SQLite::SQLite3
-	)
-	if(WIN32)
-		target_link_libraries(mosquitto_persist_sqlite PRIVATE mosquitto)
-	endif()
-=======
-			${SQLITE3_LIBRARIES}
 			cJSON
 	)
 	target_link_libraries(mosquitto_persist_sqlite PRIVATE mosquitto)
->>>>>>> a3125934
 
 	install(TARGETS mosquitto_persist_sqlite
 		RUNTIME DESTINATION "${CMAKE_INSTALL_BINDIR}"
