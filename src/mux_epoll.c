/*
Copyright (c) 2009-2021 Roger Light <roger@atchoo.org>

All rights reserved. This program and the accompanying materials
are made available under the terms of the Eclipse Public License 2.0
and Eclipse Distribution License v1.0 which accompany this distribution.

The Eclipse Public License is available at
   https://www.eclipse.org/legal/epl-2.0/
and the Eclipse Distribution License is available at
  http://www.eclipse.org/org/documents/edl-v10.php.

SPDX-License-Identifier: EPL-2.0 OR BSD-3-Clause

Contributors:
   Roger Light - initial implementation and documentation.
   Tatsuzo Osawa - Add epoll.
*/

#include "config.h"

#ifdef WITH_EPOLL

<<<<<<< HEAD
=======
#ifndef WIN32
#  define _GNU_SOURCE
#endif

#ifndef WIN32
#ifdef WITH_EPOLL
#include <sys/epoll.h>
>>>>>>> fd097d5a
#define MAX_EVENTS 1000
#define _GNU_SOURCE

#include <errno.h>
#include <signal.h>
#include <sys/epoll.h>

#include "mosquitto_broker_internal.h"
#include "mux.h"
#include "packet_mosq.h"
#include "util_mosq.h"

static void loop_handle_reads_writes(struct mosquitto *context, uint32_t events);

static struct epoll_event ep_events[MAX_EVENTS];

int mux_epoll__init(void)
{
	memset(&ep_events, 0, sizeof(struct epoll_event)*MAX_EVENTS);

	db.epollfd = 0;
	if ((db.epollfd = epoll_create(MAX_EVENTS)) == -1) {
		log__printf(NULL, MOSQ_LOG_ERR, "Error in epoll creating: %s", strerror(errno));
		return MOSQ_ERR_UNKNOWN;
	}

	return MOSQ_ERR_SUCCESS;
}

int mux_epoll__add_listeners(struct mosquitto__listener_sock *listensock, int listensock_count)
{
	struct epoll_event ev;
	int i;

	memset(&ev, 0, sizeof(struct epoll_event));
	for(i=0; i<listensock_count; i++){
		ev.data.ptr = &listensock[i];
		ev.events = EPOLLIN;
		if (epoll_ctl(db.epollfd, EPOLL_CTL_ADD, listensock[i].sock, &ev) == -1) {
			log__printf(NULL, MOSQ_LOG_ERR, "Error in epoll initial registering: %s", strerror(errno));
			return MOSQ_ERR_UNKNOWN;
		}
	}

	return MOSQ_ERR_SUCCESS;
}

int mux_epoll__delete_listeners(struct mosquitto__listener_sock *listensock, int listensock_count)
{
	int i;

	for(i=0; i<listensock_count; i++){
		if (epoll_ctl(db.epollfd, EPOLL_CTL_DEL, listensock[i].sock, NULL) == -1) {
			return MOSQ_ERR_UNKNOWN;
		}
	}

	return MOSQ_ERR_SUCCESS;
}

int mux_epoll__add_out(struct mosquitto *context)
{
	struct epoll_event ev;

	if(!(context->events & EPOLLOUT)) {
		memset(&ev, 0, sizeof(struct epoll_event));
		ev.data.ptr = context;
		ev.events = EPOLLIN | EPOLLOUT;
		if(epoll_ctl(db.epollfd, EPOLL_CTL_MOD, context->sock, &ev) == -1) {
			if((errno != ENOENT)||(epoll_ctl(db.epollfd, EPOLL_CTL_ADD, context->sock, &ev) == -1)) {
				log__printf(NULL, MOSQ_LOG_DEBUG, "Error in epoll re-registering to EPOLLOUT: %s", strerror(errno));
			}
		}
		context->events = EPOLLIN | EPOLLOUT;
	}
	return MOSQ_ERR_SUCCESS;
}


int mux_epoll__remove_out(struct mosquitto *context)
{
	struct epoll_event ev;

	if(context->events & EPOLLOUT) {
		memset(&ev, 0, sizeof(struct epoll_event));
		ev.data.ptr = context;
		ev.events = EPOLLIN;
		if(epoll_ctl(db.epollfd, EPOLL_CTL_MOD, context->sock, &ev) == -1) {
			if((errno != ENOENT)||(epoll_ctl(db.epollfd, EPOLL_CTL_ADD, context->sock, &ev) == -1)) {
					log__printf(NULL, MOSQ_LOG_DEBUG, "Error in epoll re-registering to EPOLLIN: %s", strerror(errno));
			}
		}
		context->events = EPOLLIN;
	}
	return MOSQ_ERR_SUCCESS;
}


int mux_epoll__new(struct mosquitto *context)
{
	struct epoll_event ev;

	memset(&ev, 0, sizeof(struct epoll_event));
	ev.events = EPOLLIN;
	ev.data.ptr = context;
	if (epoll_ctl(db.epollfd, EPOLL_CTL_ADD, context->sock, &ev) == -1) {
		if(errno != EEXIST){
			log__printf(NULL, MOSQ_LOG_ERR, "Error in epoll accepting: %s", strerror(errno));
		}
	}
	context->events = EPOLLIN;
	return MOSQ_ERR_SUCCESS;
}


int mux_epoll__delete(struct mosquitto *context)
{
	if(context->sock != INVALID_SOCKET){
		if(epoll_ctl(db.epollfd, EPOLL_CTL_DEL, context->sock, NULL) == -1){
			return 1;
		}
	}
	return 0;
}


int mux_epoll__handle(void)
{
	int i;
	struct epoll_event ev;
	struct mosquitto *context;
	struct mosquitto__listener_sock *listensock;
	int event_count;

	memset(&ev, 0, sizeof(struct epoll_event));
#if defined(WITH_WEBSOCKETS)
	event_count = epoll_wait(db.epollfd, ep_events, MAX_EVENTS, 100);
#else
	event_count = epoll_wait(db.epollfd, ep_events, MAX_EVENTS, db.next_event_ms);
#endif

	db.now_s = mosquitto_time();
	db.now_real_s = time(NULL);

	switch(event_count){
	case -1:
		if(errno != EINTR){
			log__printf(NULL, MOSQ_LOG_ERR, "Error in epoll waiting: %s.", strerror(errno));
		}
		break;
	case 0:
		break;
	default:
		for(i=0; i<event_count; i++){
			context = ep_events[i].data.ptr;
			if(context->ident == id_client){
				loop_handle_reads_writes(context, ep_events[i].events);
			}else if(context->ident == id_listener){
				listensock = ep_events[i].data.ptr;

				if (ep_events[i].events & (EPOLLIN | EPOLLPRI)){
					while((context = net__socket_accept(listensock)) != NULL){
					}
				}
#if defined(WITH_WEBSOCKETS) && WITH_WEBSOCKETS == WS_IS_LWS
			}else if(context->ident == id_listener_ws){
				/* Nothing needs to happen here, because we always call lws_service in the loop.
				 * The important point is we've been woken up for this listener. */
#endif
			}
		}
	}
	return MOSQ_ERR_SUCCESS;
}


int mux_epoll__cleanup(void)
{
	(void)close(db.epollfd);
	db.epollfd = 0;
	return MOSQ_ERR_SUCCESS;
}


static void loop_handle_reads_writes(struct mosquitto *context, uint32_t events)
{
	int err;
	socklen_t len;
	int rc;

	if(context->sock == INVALID_SOCKET){
		return;
	}

#if defined(WITH_WEBSOCKETS) && WITH_WEBSOCKETS == WS_IS_LWS
	if(context->wsi){
		struct lws_pollfd wspoll;
		wspoll.fd = context->sock;
		wspoll.events = (int16_t)context->events;
		wspoll.revents = (int16_t)events;
		lws_service_fd(lws_get_context(context->wsi), &wspoll);
		return;
	}
#endif

	if(events & EPOLLOUT
#ifdef WITH_TLS
			|| context->want_write
			|| (context->ssl && context->state == mosq_cs_new)
#endif
			){

		if(context->state == mosq_cs_connect_pending){
			len = sizeof(int);
			if(!getsockopt(context->sock, SOL_SOCKET, SO_ERROR, (char *)&err, &len)){
				if(err == 0){
					mosquitto__set_state(context, mosq_cs_new);
#if defined(WITH_ADNS) && defined(WITH_BRIDGE)
					if(context->bridge){
						bridge__connect_step3(context);
					}
#endif
				}
			}else{
				do_disconnect(context, MOSQ_ERR_CONN_LOST);
				return;
			}
		}
		switch(context->transport){
			case mosq_t_tcp:
				rc = packet__write(context);
				break;
#if defined(WITH_WEBSOCKETS) && WITH_WEBSOCKETS == WS_IS_BUILTIN
			case mosq_t_ws:
				rc = packet__write(context);
				break;
			case mosq_t_http:
				rc = http__write(context);
				break;
#endif
			default:
				rc = MOSQ_ERR_INVAL;
				break;
		}
		if(rc){
			do_disconnect(context, rc);
			return;
		}
	}

	if(events & EPOLLIN
#ifdef WITH_TLS
			|| (context->ssl && context->state == mosq_cs_new)
#endif
			){

		do{
			switch(context->transport){
				case mosq_t_tcp:
				case mosq_t_ws:
					rc = packet__read(context);
					break;
#if defined(WITH_WEBSOCKETS) && WITH_WEBSOCKETS == WS_IS_BUILTIN
				case mosq_t_http:
					rc = http__read(context);
					break;
#endif
				default:
					rc = MOSQ_ERR_INVAL;
					break;
			}
			if(rc){
				do_disconnect(context, rc);
				return;
			}
		}while(SSL_DATA_PENDING(context));
	}else{
		if(events & (EPOLLERR | EPOLLHUP)){
			do_disconnect(context, MOSQ_ERR_CONN_LOST);
			return;
		}
	}
}
#endif<|MERGE_RESOLUTION|>--- conflicted
+++ resolved
@@ -21,22 +21,17 @@
 
 #ifdef WITH_EPOLL
 
-<<<<<<< HEAD
-=======
 #ifndef WIN32
 #  define _GNU_SOURCE
 #endif
 
 #ifndef WIN32
-#ifdef WITH_EPOLL
-#include <sys/epoll.h>
->>>>>>> fd097d5a
-#define MAX_EVENTS 1000
-#define _GNU_SOURCE
+#  include <sys/epoll.h>
+#  define MAX_EVENTS 1000
+#endif
 
 #include <errno.h>
 #include <signal.h>
-#include <sys/epoll.h>
 
 #include "mosquitto_broker_internal.h"
 #include "mux.h"
