--- conflicted
+++ resolved
@@ -349,13 +349,13 @@
 	return MOSQ_ERR_SUCCESS;
 }
 
-void retain__expiry_check(struct mosquitto__retainhier **retainhier)
+void retain__expire(struct mosquitto__retainhier **retainhier)
 {
 	struct mosquitto__retainhier *peer, *retainhier_tmp;
 
 	HASH_ITER(hh, *retainhier, peer, retainhier_tmp){
-		retain__expiry_check(&peer->children);
-		if (retain__delete_expired_msg(peer)){
+		retain__expire(&peer->children);
+		if(retain__delete_expired_msg(peer)){
 			retain__clean_empty_hierarchy(peer);
 		}
 	}
@@ -376,40 +376,11 @@
 	}
 }
 
-<<<<<<< HEAD
-
-=======
->>>>>>> ff1187fd
-static void retain__expire_search(struct mosquitto__retainhier *retainhier)
-{
-	struct mosquitto__retainhier *branch, *branch_tmp;
-
-	HASH_ITER(hh, retainhier->children, branch, branch_tmp){
-		if(branch->children){
-			retain__expire_search(branch);
-		}
-		if(branch->retained){
-<<<<<<< HEAD
-			if(branch->retained->data.expiry_time > 0 && db.now_real_s >= branch->retained->data.expiry_time){
-=======
-			if(branch->retained->message_expiry_time > 0 && db.now_real_s >= branch->retained->message_expiry_time){
->>>>>>> ff1187fd
-				db__msg_store_ref_dec(&branch->retained);
-				branch->retained = NULL;
-#ifdef WITH_SYS_TREE
-				db.retained_count--;
-#endif
-				retain__clean_empty_hierarchy(retainhier);
-			}
-		}
-	}
-}
-
-
-void retain__expire(void)
+
+void retain__expiry_check(void)
 {
 	if(db.config->retain_expiry_interval > 0 && db.now_s > next_expire_check){
-		retain__expire_search(db.retains);
+		retain__expire(&db.retains);
 		next_expire_check = db.now_s + db.config->retain_expiry_interval;
 	}
 }