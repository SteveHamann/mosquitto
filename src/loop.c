--- conflicted
+++ resolved
@@ -245,29 +245,6 @@
 						context->bridge->primary_retry = now + 5;
 					}
 				}else{
-<<<<<<< HEAD
-					if(context->bridge->start_type == bst_lazy && context->bridge->lazy_reconnect){
-						rc = bridge__connect(db, context);
-						if(rc){
-							context->bridge->cur_address++;
-							if(context->bridge->cur_address == context->bridge->address_count){
-								context->bridge->cur_address = 0;
-							}
-						}
-					}
-					if(context->bridge->start_type == bst_automatic && now > context->bridge->restart_t){
-						context->bridge->restart_t = 0;
-						rc = bridge__connect(db, context);
-						if(rc == MOSQ_ERR_SUCCESS){
-							pollfds[pollfd_index].fd = context->sock;
-							pollfds[pollfd_index].events = POLLIN;
-							pollfds[pollfd_index].revents = 0;
-							if(context->current_out_packet){
-								pollfds[pollfd_index].events |= POLLOUT;
-							}
-							context->pollfd_index = pollfd_index;
-							pollfd_index++;
-=======
 					if((context->bridge->start_type == bst_lazy && context->bridge->lazy_reconnect)
 							|| (context->bridge->start_type == bst_automatic && now > context->bridge->restart_t)){
 
@@ -278,7 +255,7 @@
 							if(rc == EAI_INPROGRESS){
 								/* Just keep on waiting */
 							}else if(rc == 0){
-								rc = mqtt3_bridge_connect_step2(db, context);
+								rc = bridge__connect_step2(db, context);
 								if(rc == MOSQ_ERR_SUCCESS){
 									pollfds[pollfd_index].fd = context->sock;
 									pollfds[pollfd_index].events = POLLIN;
@@ -302,9 +279,8 @@
 								_mosquitto_free(context->adns);
 								context->adns = NULL;
 							}
->>>>>>> 4c43f4ce
 						}else{
-							rc = mqtt3_bridge_connect_step1(db, context);
+							rc = bridge__connect_step1(db, context);
 							if(rc){
 								context->bridge->cur_address++;
 								if(context->bridge->cur_address == context->bridge->address_count){
@@ -314,7 +290,7 @@
 						}
 #else
 						{
-							rc = mqtt3_bridge_connect(db, context);
+							rc = bridge__connect(db, context);
 							if(rc == MOSQ_ERR_SUCCESS){
 								pollfds[pollfd_index].fd = context->sock;
 								pollfds[pollfd_index].events = POLLIN;
