/*
Copyright (c) 2014-2019 Roger Light <roger@atchoo.org>

All rights reserved. This program and the accompanying materials
are made available under the terms of the Eclipse Public License 2.0
and Eclipse Distribution License v1.0 which accompany this distribution.

The Eclipse Public License is available at
   https://www.eclipse.org/legal/epl-2.0/
and the Eclipse Distribution License is available at
  http://www.eclipse.org/org/documents/edl-v10.php.

SPDX-License-Identifier: EPL-2.0 OR BSD-3-Clause

Contributors:
   Roger Light - initial implementation and documentation.
*/

#ifdef WITH_WEBSOCKETS

#include "config.h"

#include <libwebsockets.h>
#include "mosquitto_internal.h"
#include "mosquitto_broker_internal.h"
#include "mqtt_protocol.h"
#include "memory_mosq.h"
#include "packet_mosq.h"
#include "sys_tree.h"
#include "util_mosq.h"

#include <stdlib.h>
#include <errno.h>
#include <sys/stat.h>

#ifndef WIN32
#  include <sys/socket.h>
#endif

/* Be careful if changing these, if TX is not bigger than SERV then there can
 * be very large write performance penalties.
 */
#define WS_SERV_BUF_SIZE 4096
#define WS_TX_BUF_SIZE (WS_SERV_BUF_SIZE*2)

static int callback_mqtt(
		struct lws *wsi,
		enum lws_callback_reasons reason,
		void *user,
		void *in,
		size_t len);

static int callback_http(
	struct lws *wsi,
	enum lws_callback_reasons reason,
	void *user,
	void *in,
	size_t len);

enum mosq_ws_protocols {
	PROTOCOL_HTTP = 0,
	PROTOCOL_MQTT,
	DEMO_PROTOCOL_COUNT
};

struct libws_http_data {
	FILE *fptr;
};

static struct lws_protocols protocols[] = {
	/* first protocol must always be HTTP handler */
	{
		"http-only",						/* name */
		callback_http,						/* lws_callback_function */
		sizeof (struct libws_http_data),	/* per_session_data_size */
		0,									/* rx_buffer_size */
		0,									/* id */
		NULL,								/* user v1.4 on */
		WS_TX_BUF_SIZE						/* tx_packet_size v2.3.0 */
	},
	{
		"mqtt",
		callback_mqtt,
		sizeof(struct libws_mqtt_data),
		0,									/* rx_buffer_size */
		1,									/* id */
		NULL,								/* user v1.4 on */
		WS_TX_BUF_SIZE						/* tx_packet_size v2.3.0 */
	},
	{
		"mqttv3.1",
		callback_mqtt,
		sizeof(struct libws_mqtt_data),
		0,									/* rx_buffer_size */
		2,									/* id */
		NULL,								/* user v1.4 on */
		WS_TX_BUF_SIZE						/* tx_packet_size v2.3.0 */
	},
	{
		NULL,
		NULL,
		0,
		0,									/* rx_buffer_size */
		0,									/* id */
		NULL,								/* user v1.4 on */
		0									/* tx_packet_size v2.3.0 */
	}
};

static void easy_address(int sock, struct mosquitto *mosq)
{
	char address[1024];

	if(!net__socket_get_address(sock, address, 1024, &mosq->remote_port)){
		mosq->address = mosquitto__strdup(address);
	}
}

static int callback_mqtt(
		struct lws *wsi,
		enum lws_callback_reasons reason,
		void *user,
		void *in,
		size_t len)
{
	struct mosquitto *mosq = NULL;
	struct mosquitto__packet *packet;
	int count;
	unsigned int ucount;
	const struct lws_protocols *p;
	struct libws_mqtt_data *u = (struct libws_mqtt_data *)user;
	size_t pos;
	uint8_t *buf;
	int rc;
	uint8_t byte;
	char ip_addr_buff[1024];

	switch (reason) {
		case LWS_CALLBACK_ESTABLISHED:
			mosq = context__init(WEBSOCKET_CLIENT);
			if(mosq){
				p = lws_get_protocol(wsi);
				mosq->listener = p->user;
				if(!mosq->listener){
					mosquitto__free(mosq);
					return -1;
				}
				mosq->wsi = wsi;
#ifdef WITH_TLS
				if(in){
					mosq->ssl = (SSL *)in;
					if(!mosq->listener->ssl_ctx){
						mosq->listener->ssl_ctx = SSL_get_SSL_CTX(mosq->ssl);
					}
				}
#endif
				u->mosq = mosq;
			}else{
				return -1;
			}

			if (lws_hdr_copy(wsi, ip_addr_buff, sizeof(ip_addr_buff), WSI_TOKEN_X_FORWARDED_FOR) > 0) {
				mosq->address = mosquitto__strdup(ip_addr_buff);
			} else {
				easy_address(lws_get_socket_fd(wsi), mosq);
			}
			if(!mosq->address){
				/* getpeername and inet_ntop failed and not a bridge */
				mosquitto__free(mosq);
				u->mosq = NULL;
				return -1;
			}
			if(mosq->listener->max_connections > 0 && mosq->listener->client_count > mosq->listener->max_connections){
				if(db.config->connection_messages == true){
					log__printf(NULL, MOSQ_LOG_NOTICE, "Client connection from %s denied: max_connections exceeded.", mosq->address);
				}
				mosquitto__free(mosq->address);
				mosquitto__free(mosq);
				u->mosq = NULL;
				return -1;
			}
			mosq->sock = lws_get_socket_fd(wsi);
			HASH_ADD(hh_sock, db.contexts_by_sock, sock, sizeof(mosq->sock), mosq);
			mux__add_in(mosq);
			break;

		case LWS_CALLBACK_CLOSED:
			if(!u){
				return -1;
			}
			mosq = u->mosq;
			if(mosq){
				if(mosq->sock != INVALID_SOCKET){
					HASH_DELETE(hh_sock, db.contexts_by_sock, mosq);
					mosq->sock = INVALID_SOCKET;
					mux__delete(mosq);
				}
				mosq->wsi = NULL;
#ifdef WITH_TLS
				mosq->ssl = NULL;
#endif
				do_disconnect(mosq, MOSQ_ERR_CONN_LOST);
			}
			break;

		case LWS_CALLBACK_SERVER_WRITEABLE:
			if(!u){
				return -1;
			}
			mosq = u->mosq;
			if(!mosq){
				return -1;
			}

			rc = db__message_write_inflight_out_latest(mosq);
			if(rc) return -1;
			rc = db__message_write_queued_out(mosq);
			if(rc) return -1;

			if(mosq->out_packet && !mosq->current_out_packet){
				mosq->current_out_packet = mosq->out_packet;
				mosq->out_packet = mosq->out_packet->next;
				if(!mosq->out_packet){
					mosq->out_packet_last = NULL;
				}
				mosq->out_packet_count--;
			}

			while(mosq->current_out_packet && !lws_send_pipe_choked(mosq->wsi)){
				packet = mosq->current_out_packet;

				if(packet->pos == 0 && packet->to_process == packet->packet_length){
					/* First time this packet has been dealt with.
					 * libwebsockets requires that the payload has
					 * LWS_PRE space available before the
					 * actual data.
					 * We've already made the payload big enough to allow this,
					 * but need to move it into position here. */
					memmove(&packet->payload[LWS_PRE], packet->payload, packet->packet_length);
					packet->pos += LWS_PRE;
				}
				count = lws_write(wsi, &packet->payload[packet->pos], packet->to_process, LWS_WRITE_BINARY);
				if(count < 0){
					if (mosq->state == mosq_cs_disconnect_ws
							|| mosq->state == mosq_cs_disconnecting
							|| mosq->state == mosq_cs_disused){

						return -1;
					}
					return 0;
				}
				ucount = (unsigned int)count;
#ifdef WITH_SYS_TREE
				g_bytes_sent += ucount;
#endif
				packet->to_process -= ucount;
				packet->pos += ucount;
				if(packet->to_process > 0){
					if (mosq->state == mosq_cs_disconnect_ws
							|| mosq->state == mosq_cs_disconnecting
							|| mosq->state == mosq_cs_disused){

						return -1;
					}
					break;
				}

#ifdef WITH_SYS_TREE
				g_msgs_sent++;
				if(((packet->command)&0xF0) == CMD_PUBLISH){
					g_pub_msgs_sent++;
				}
#endif

				/* Free data and reset values */
				mosq->current_out_packet = mosq->out_packet;
				if(mosq->out_packet){
					mosq->out_packet = mosq->out_packet->next;
					if(!mosq->out_packet){
						mosq->out_packet_last = NULL;
					}
					mosq->out_packet_count--;
				}

				packet__cleanup(packet);
				mosquitto__free(packet);

				mosq->next_msg_out = db.now_s + mosq->keepalive;
			}
			if (mosq->state == mosq_cs_disconnect_ws
					|| mosq->state == mosq_cs_disconnecting
					|| mosq->state == mosq_cs_disused){

				return -1;
			}
			if(mosq->current_out_packet){
				lws_callback_on_writable(mosq->wsi);
			}
			break;

		case LWS_CALLBACK_RECEIVE:
			if(!u || !u->mosq){
				return -1;
			}
			mosq = u->mosq;
			pos = 0;
			buf = (uint8_t *)in;
			G_BYTES_RECEIVED_INC(len);
			while(pos < len){
				if(!mosq->in_packet.command){
					mosq->in_packet.command = buf[pos];
					pos++;
					/* Clients must send CONNECT as their first command. */
					if(mosq->state == mosq_cs_new && (mosq->in_packet.command&0xF0) != CMD_CONNECT){
						return -1;
					}
				}
				if(mosq->in_packet.remaining_count <= 0){
					do{
						if(pos == len){
							return 0;
						}
						byte = buf[pos];
						pos++;

						mosq->in_packet.remaining_count--;
						/* Max 4 bytes length for remaining length as defined by protocol.
						* Anything more likely means a broken/malicious client.
						*/
						if(mosq->in_packet.remaining_count < -4){
							return -1;
						}

						mosq->in_packet.remaining_length += (byte & 127) * mosq->in_packet.remaining_mult;
						mosq->in_packet.remaining_mult *= 128;
					}while((byte & 128) != 0);
					mosq->in_packet.remaining_count = (int8_t)(mosq->in_packet.remaining_count * -1);

					if(mosq->in_packet.remaining_length > 0){
						mosq->in_packet.payload = mosquitto__malloc(mosq->in_packet.remaining_length*sizeof(uint8_t));
						if(!mosq->in_packet.payload){
							return -1;
						}
						mosq->in_packet.to_process = mosq->in_packet.remaining_length;
					}
				}
				if(mosq->in_packet.to_process>0){
					if((uint32_t)len - pos >= mosq->in_packet.to_process){
						memcpy(&mosq->in_packet.payload[mosq->in_packet.pos], &buf[pos], mosq->in_packet.to_process);
						mosq->in_packet.pos += mosq->in_packet.to_process;
						pos += mosq->in_packet.to_process;
						mosq->in_packet.to_process = 0;
					}else{
						memcpy(&mosq->in_packet.payload[mosq->in_packet.pos], &buf[pos], len-pos);
						mosq->in_packet.pos += (uint32_t)(len-pos);
						mosq->in_packet.to_process -= (uint32_t)(len-pos);
						return 0;
					}
				}
				/* All data for this packet is read. */
				mosq->in_packet.pos = 0;

#ifdef WITH_SYS_TREE
				G_MSGS_RECEIVED_INC(1);
				if(((mosq->in_packet.command)&0xF0) == CMD_PUBLISH){
					G_PUB_MSGS_RECEIVED_INC(1);
				}
#endif
				rc = handle__packet(mosq);

				/* Free data and reset values */
				packet__cleanup(&mosq->in_packet);

				keepalive__update(mosq);

				if(rc && (mosq->out_packet || mosq->current_out_packet)) {
					if(mosq->state != mosq_cs_disconnecting){
						mosquitto__set_state(mosq, mosq_cs_disconnect_ws);
					}
					lws_callback_on_writable(mosq->wsi);
				} else if (rc) {
					do_disconnect(mosq, MOSQ_ERR_CONN_LOST);
					return -1;
				}
			}
			break;

		default:
			break;
	}

	return 0;
}


static char *http__canonical_filename(
		struct lws *wsi,
		const char *in,
		const char *http_dir)
{
	size_t inlen, slen;
	char *filename, *filename_canonical;

	inlen = strlen(in);
	if(in[inlen-1] == '/'){
		slen = strlen(http_dir) + inlen + strlen("/index.html") + 2;
	}else{
		slen = strlen(http_dir) + inlen + 2;
	}
	filename = mosquitto__malloc(slen);
	if(!filename){
		lws_return_http_status(wsi, HTTP_STATUS_INTERNAL_SERVER_ERROR, NULL);
		return NULL;
	}
	if(((char *)in)[inlen-1] == '/'){
		snprintf(filename, slen, "%s%sindex.html", http_dir, (char *)in);
	}else{
		snprintf(filename, slen, "%s%s", http_dir, (char *)in);
	}


	/* Get canonical path and check it is within our http_dir */
#ifdef WIN32
	filename_canonical = _fullpath(NULL, filename, 0);
	mosquitto__free(filename);
	if(!filename_canonical){
		lws_return_http_status(wsi, HTTP_STATUS_INTERNAL_SERVER_ERROR, NULL);
		return NULL;
	}
#else
	filename_canonical = realpath(filename, NULL);
	mosquitto__free(filename);
	if(!filename_canonical){
		if(errno == EACCES){
			lws_return_http_status(wsi, HTTP_STATUS_FORBIDDEN, NULL);
		}else if(errno == EINVAL || errno == EIO || errno == ELOOP){
			lws_return_http_status(wsi, HTTP_STATUS_INTERNAL_SERVER_ERROR, NULL);
		}else if(errno == ENAMETOOLONG){
			lws_return_http_status(wsi, HTTP_STATUS_REQ_URI_TOO_LONG, NULL);
		}else if(errno == ENOENT || errno == ENOTDIR){
			lws_return_http_status(wsi, HTTP_STATUS_NOT_FOUND, NULL);
		}
		return NULL;
	}
#endif
	if(strncmp(http_dir, filename_canonical, strlen(http_dir))){
		/* Requested file isn't within http_dir, deny access. */
		free(filename_canonical);
		lws_return_http_status(wsi, HTTP_STATUS_FORBIDDEN, NULL);
		return NULL;
	}

	return filename_canonical;
}


static int callback_http(
		struct lws *wsi,
		enum lws_callback_reasons reason,
		void *user,
		void *in,
		size_t len)
{
	struct libws_http_data *u = (struct libws_http_data *)user;
	struct libws_mqtt_hack *hack;
	char *http_dir;
	size_t buflen;
	size_t wlen;
	int rc;
	char *filename_canonical;
	unsigned char buf[4096];
	struct stat filestat;
	struct mosquitto *mosq;
	struct lws_pollargs *pollargs = (struct lws_pollargs *)in;

	/* FIXME - ssl cert verification is done here. */

	switch (reason) {
		case LWS_CALLBACK_HTTP:
			if(!u){
				return -1;
			}

			hack = (struct libws_mqtt_hack *)lws_context_user(lws_get_context(wsi));
			if(!hack){
				return -1;
			}
			http_dir = hack->http_dir;

			if(!http_dir){
				/* http disabled */
				return -1;
			}

			/* Forbid POST */
			if(lws_hdr_total_length(wsi, WSI_TOKEN_POST_URI)){
				lws_return_http_status(wsi, HTTP_STATUS_METHOD_NOT_ALLOWED, NULL);
				return -1;
			}

			filename_canonical = http__canonical_filename(wsi, (char *)in, http_dir);
			if(!filename_canonical) return -1;

			u->fptr = fopen(filename_canonical, "rb");
			if(!u->fptr){
				free(filename_canonical);
				lws_return_http_status(wsi, HTTP_STATUS_NOT_FOUND, NULL);
				return -1;
			}
			if(fstat(fileno(u->fptr), &filestat) < 0){
				free(filename_canonical);
				lws_return_http_status(wsi, HTTP_STATUS_INTERNAL_SERVER_ERROR, NULL);
				fclose(u->fptr);
				u->fptr = NULL;
				return -1;
			}


			if((filestat.st_mode & S_IFDIR) == S_IFDIR){
				fclose(u->fptr);
				u->fptr = NULL;
				free(filename_canonical);

				/* FIXME - use header functions from lws 2.x */
				buflen = (size_t)snprintf((char *)buf, 4096, "HTTP/1.0 302 OK\r\n"
												"Location: %s/\r\n\r\n",
												(char *)in);
				return lws_write(wsi, buf, buflen, LWS_WRITE_HTTP);
			}

			if((filestat.st_mode & S_IFREG) != S_IFREG){
				lws_return_http_status(wsi, HTTP_STATUS_FORBIDDEN, NULL);
				fclose(u->fptr);
				u->fptr = NULL;
				free(filename_canonical);
				return -1;
			}

			log__printf(NULL, MOSQ_LOG_DEBUG, "http serving file \"%s\".", filename_canonical);
			free(filename_canonical);
			/* FIXME - use header functions from lws 2.x */
			buflen = (size_t)snprintf((char *)buf, 4096, "HTTP/1.0 200 OK\r\n"
												"Server: mosquitto\r\n"
												"Content-Length: %u\r\n\r\n",
												(unsigned int)filestat.st_size);
            if(lws_write(wsi, buf, buflen, LWS_WRITE_HTTP) < 0){
				fclose(u->fptr);
				u->fptr = NULL;
				return -1;
			}
			lws_callback_on_writable(wsi);
			break;

		case LWS_CALLBACK_HTTP_BODY:
			/* For extra POST data? */
			return -1;

		case LWS_CALLBACK_HTTP_BODY_COMPLETION:
			/* For end of extra POST data? */
			return -1;

		case LWS_CALLBACK_FILTER_HTTP_CONNECTION:
			/* Access control here */
			return 0;

		case LWS_CALLBACK_HTTP_WRITEABLE:
			/* Send our data here */
			if(u && u->fptr){
				do{
					buflen = fread(buf, 1, sizeof(buf), u->fptr);
					if(buflen < 1){
						fclose(u->fptr);
						u->fptr = NULL;
						return -1;
					}
<<<<<<< HEAD
					rc = lws_write(wsi, buf, buflen, LWS_WRITE_HTTP);
					if(rc < 0){
						return -1;
					}
					wlen = (size_t)rc;
=======
					wlen = libwebsocket_write(wsi, buf, buflen, LWS_WRITE_HTTP);
					/* while still active, extend timeout */
					if(wlen){
						lws_set_timeout(wsi,PENDING_TIMEOUT_HTTP_CONTENT, 10);
					}
>>>>>>> 1bbb109c
					if(wlen < buflen){
						if(fseek(u->fptr, (long)(buflen-wlen), SEEK_CUR) < 0){
							fclose(u->fptr);
							u->fptr = NULL;
							return -1;
						}
					}else{
						if(buflen < sizeof(buf)){
							fclose(u->fptr);
							u->fptr = NULL;
						}
					}
				}while(u->fptr && !lws_send_pipe_choked(wsi));
				lws_callback_on_writable(wsi);
			}else{
				return -1;
			}
			break;

		case LWS_CALLBACK_CLOSED:
		case LWS_CALLBACK_CLOSED_HTTP:
		case LWS_CALLBACK_HTTP_FILE_COMPLETION:
			if(u && u->fptr){
				fclose(u->fptr);
				u->fptr = NULL;
			}
			break;

		case LWS_CALLBACK_ADD_POLL_FD:
			HASH_FIND(hh_sock, db.contexts_by_sock, &pollargs->fd, sizeof(pollargs->fd), mosq);
			if(mosq){
				if(pollargs->events & LWS_POLLOUT){
					mux__add_out(mosq);
					mosq->ws_want_write = true;
				}else{
					mux__remove_out(mosq);
				}
			}else{
				if(pollargs->events & POLLIN){
					/* Assume this is a new listener */
					listeners__add_websockets(lws_get_context(wsi), pollargs->fd);
				}
			}
			break;

		case LWS_CALLBACK_DEL_POLL_FD:
			HASH_FIND(hh_sock, db.contexts_by_sock, &pollargs->fd, sizeof(pollargs->fd), mosq);
			if(mosq){
				mux__delete(mosq);
			}
			break;

		case LWS_CALLBACK_CHANGE_MODE_POLL_FD:
			HASH_FIND(hh_sock, db.contexts_by_sock, &pollargs->fd, sizeof(pollargs->fd), mosq);
			if(mosq){
				if(pollargs->events & LWS_POLLHUP){
					return 1;
				}else if(pollargs->events & LWS_POLLOUT){
					mux__add_out(mosq);
					mosq->ws_want_write = true;
				}else{
					mux__remove_out(mosq);
				}
			}
			break;

#ifdef WITH_TLS
		case LWS_CALLBACK_OPENSSL_PERFORM_CLIENT_CERT_VERIFICATION:
			if(!len || (SSL_get_verify_result((SSL*)in) != X509_V_OK)){
				return 1;
			}
			break;
#endif

		default:
			return 0;
	}

	return 0;
}

static void log_wrap(int level, const char *line)
{
	char *l = (char *)line;
	UNUSED(level);
	l[strlen(line)-1] = '\0'; /* Remove \n */
	log__printf(NULL, MOSQ_LOG_WEBSOCKETS, "%s", l);
}

void mosq_websockets_init(struct mosquitto__listener *listener, const struct mosquitto__config *conf)
{
	struct lws_context_creation_info info;
	struct lws_protocols *p;
	size_t protocol_count;
	int i;
	struct libws_mqtt_hack *user;

	/* Count valid protocols */
	for(protocol_count=0; protocols[protocol_count].name; protocol_count++);

	p = mosquitto__calloc(protocol_count+1, sizeof(struct lws_protocols));
	if(!p){
		log__printf(NULL, MOSQ_LOG_ERR, "Out of memory.");
		return;
	}
	for(i=0; protocols[i].name; i++){
		p[i].name = protocols[i].name;
		p[i].callback = protocols[i].callback;
		p[i].per_session_data_size = protocols[i].per_session_data_size;
		p[i].rx_buffer_size = protocols[i].rx_buffer_size;
		p[i].user = listener;
	}

	memset(&info, 0, sizeof(info));
	info.iface = listener->host;
	info.port = listener->port;
	info.protocols = p;
	info.gid = -1;
	info.uid = -1;
#ifdef WITH_TLS
	if(listener->cafile){
		info.ssl_ca_filepath = listener->cafile;
	}
	else if(listener->capath){
		log__printf(NULL, MOSQ_LOG_WARNING, "Warning: CA path option is not supported for websockets");
	}
	info.ssl_cert_filepath = listener->certfile;
	info.ssl_private_key_filepath = listener->keyfile;
	info.ssl_cipher_list = listener->ciphers;
#if defined(WITH_WEBSOCKETS) && LWS_LIBRARY_VERSION_NUMBER>=3001000
	info.tls1_3_plus_cipher_list = listener->ciphers_tls13;
#endif
	if(listener->require_certificate){
		info.options |= LWS_SERVER_OPTION_REQUIRE_VALID_OPENSSL_CLIENT_CERT;
	}
#endif

	info.options |= LWS_SERVER_OPTION_DO_SSL_GLOBAL_INIT;
	if(listener->socket_domain == AF_INET){
		info.options |= LWS_SERVER_OPTION_DISABLE_IPV6;
	}
    info.max_http_header_data = conf->websockets_headers_size;

	user = mosquitto__calloc(1, sizeof(struct libws_mqtt_hack));
	if(!user){
		mosquitto__free(p);
		log__printf(NULL, MOSQ_LOG_ERR, "Out of memory.");
		return;
	}

	if(listener->http_dir){
#ifdef WIN32
		user->http_dir = _fullpath(NULL, listener->http_dir, 0);
#else
		user->http_dir = realpath(listener->http_dir, NULL);
#endif
		if(!user->http_dir){
			mosquitto__free(user);
			mosquitto__free(p);
			log__printf(NULL, MOSQ_LOG_ERR, "Error: Unable to open http dir \"%s\".", listener->http_dir);
			return;
		}
	}
	user->listener = listener;

	info.user = user;
	info.pt_serv_buf_size = WS_SERV_BUF_SIZE;
	listener->ws_protocol = p;

	lws_set_log_level(conf->websockets_log_level, log_wrap);

	log__printf(NULL, MOSQ_LOG_INFO, "Opening websockets listen socket on port %d.", listener->port);
	listener->ws_in_init = true;
	listener->ws_context = lws_create_context(&info);
	listener->ws_in_init = false;
}


#endif<|MERGE_RESOLUTION|>--- conflicted
+++ resolved
@@ -573,19 +573,15 @@
 						u->fptr = NULL;
 						return -1;
 					}
-<<<<<<< HEAD
 					rc = lws_write(wsi, buf, buflen, LWS_WRITE_HTTP);
 					if(rc < 0){
 						return -1;
 					}
 					wlen = (size_t)rc;
-=======
-					wlen = libwebsocket_write(wsi, buf, buflen, LWS_WRITE_HTTP);
 					/* while still active, extend timeout */
 					if(wlen){
-						lws_set_timeout(wsi,PENDING_TIMEOUT_HTTP_CONTENT, 10);
-					}
->>>>>>> 1bbb109c
+						lws_set_timeout(wsi, PENDING_TIMEOUT_HTTP_CONTENT, 10);
+					}
 					if(wlen < buflen){
 						if(fseek(u->fptr, (long)(buflen-wlen), SEEK_CUR) < 0){
 							fclose(u->fptr);
