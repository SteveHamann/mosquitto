--- conflicted
+++ resolved
@@ -101,13 +101,8 @@
 	}
 	retain = (header & 0x01);
 
-<<<<<<< HEAD
 	if(packet__read_string(&context->in_packet, &topic)) return 1;
-	if(strlen(topic) == 0){
-=======
-	if(_mosquitto_read_string(&context->in_packet, &topic)) return 1;
 	if(STREMPTY(topic)){
->>>>>>> d71db835
 		/* Invalid publish topic, disconnect client. */
 		mosquitto__free(topic);
 		return 1;
