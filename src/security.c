--- conflicted
+++ resolved
@@ -353,6 +353,7 @@
 	int rc;
 	int i;
 	struct mosquitto_acl_msg msg;
+	char *username;
 
 	if(!context->id){
 		return MOSQ_ERR_ACL_DENIED;
@@ -369,19 +370,8 @@
 	for(i=0; i<db->auth_plugin_count; i++){
 		memset(&msg, 0, sizeof(msg));
 		msg.topic = topic;
-		if(db->auth_plugins[i].version == 3){
-			rc = db->auth_plugins[i].acl_check_v3(db->auth_plugins[i].user_data, access, context, &msg);
-		}else if(db->auth_plugins[i].version == 2){
-			rc = db->auth_plugins[i].acl_check_v2(db->auth_plugins[i].user_data, context->id, mosquitto_client_username(context), topic, access);
-		}else{
-			rc = MOSQ_ERR_INVAL;
-		}
-		if(rc != MOSQ_ERR_PLUGIN_DEFER){
-			return rc;
-		}
-<<<<<<< HEAD
-=======
-
+
+		username = mosquito_client_username(context);
 		/* Check whether the client id or username contains a +, # or / and if
 		 * so deny access.
 		 *
@@ -396,8 +386,17 @@
 			_mosquitto_log_printf(NULL, MOSQ_LOG_NOTICE, "ACL denying access to client with dangerous client id \"%s\"", context->id);
 			return MOSQ_ERR_ACL_DENIED;
 		}
-		return db->auth_plugin.acl_check(db->auth_plugin.user_data, context->id, username, topic, access);
->>>>>>> de5ff282
+
+		if(db->auth_plugins[i].version == 3){
+			rc = db->auth_plugins[i].acl_check_v3(db->auth_plugins[i].user_data, access, context, &msg);
+		}else if(db->auth_plugins[i].version == 2){
+			rc = db->auth_plugins[i].acl_check_v2(db->auth_plugins[i].user_data, context->id, username, topic, access);
+		}else{
+			rc = MOSQ_ERR_INVAL;
+		}
+		if(rc != MOSQ_ERR_PLUGIN_DEFER){
+			return rc;
+		}
 	}
 	/* If all plugins deferred, this is a denial. If rc == MOSQ_ERR_SUCCESS
 	 * here, then no plugins were configured. */
