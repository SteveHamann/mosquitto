/*
Copyright (c) 2010-2021 Roger Light <roger@atchoo.org>

All rights reserved. This program and the accompanying materials
are made available under the terms of the Eclipse Public License 2.0
and Eclipse Distribution License v1.0 which accompany this distribution.

The Eclipse Public License is available at
   https://www.eclipse.org/legal/epl-2.0/
and the Eclipse Distribution License is available at
  http://www.eclipse.org/org/documents/edl-v10.php.

SPDX-License-Identifier: EPL-2.0 OR BSD-3-Clause

Contributors:
   Roger Light - initial implementation and documentation.
*/

#include "config.h"

#ifdef WITH_PERSISTENCE

#ifndef WIN32
#include <arpa/inet.h>
#endif
#include <assert.h>
#include <errno.h>
#include <fcntl.h>
#include <stdio.h>
#include <string.h>
#include <sys/stat.h>
#include <time.h>
#include <utlist.h>

#include "mosquitto_broker_internal.h"
#include "memory_mosq.h"
#include "persist.h"
#include "time_mosq.h"
#include "misc_mosq.h"
#include "util_mosq.h"

uint32_t db_version;

const unsigned char magic[15] = {0x00, 0xB5, 0x00, 'm','o','s','q','u','i','t','t','o',' ','d','b'};
static long base_msg_count = 0;
static long retained_count = 0;
static long client_count = 0;
static long subscription_count = 0;
static long client_msg_count = 0;

static int persist__restore_sub(const struct mosquitto_subscription *sub);

static struct mosquitto *persist__find_or_add_context(const char *clientid, uint16_t last_mid)
{
	struct mosquitto *context;

	if(!clientid) return NULL;

	context = NULL;
	HASH_FIND(hh_id, db.contexts_by_id, clientid, strlen(clientid), context);
	if(!context){
		context = context__init();
		if(!context) return NULL;
		context->id = mosquitto__strdup(clientid);
		if(!context->id){
			mosquitto__FREE(context);
			return NULL;
		}

		context->clean_start = false;

		context__add_to_by_id(context);
	}
	if(last_mid){
		context->last_mid = last_mid;
	}
	return context;
}


int persist__read_string_len(FILE *db_fptr, char **str, uint16_t len)
{
	char *s = NULL;

	if(len){
		s = mosquitto__malloc(len+1U);
		if(!s){
			log__printf(NULL, MOSQ_LOG_ERR, "Error: Out of memory.");
			return MOSQ_ERR_NOMEM;
		}
		if(fread(s, 1, len, db_fptr) != len){
			mosquitto__FREE(s);
			return MOSQ_ERR_NOMEM;
		}
		s[len] = '\0';
	}

	*str = s;
	return MOSQ_ERR_SUCCESS;
}


int persist__read_string(FILE *db_fptr, char **str)
{
	uint16_t i16temp;
	uint16_t slen;

	if(fread(&i16temp, 1, sizeof(uint16_t), db_fptr) != sizeof(uint16_t)){
		return MOSQ_ERR_INVAL;
	}

	slen = ntohs(i16temp);
	return persist__read_string_len(db_fptr, str, slen);
}


static int persist__client_msg_restore(struct P_client_msg *chunk)
{
	struct mosquitto__client_msg *cmsg;
	struct mosquitto__base_msg *msg;
	struct mosquitto *context;
	struct mosquitto_msg_data *msg_data;

	HASH_FIND(hh, db.msg_store, &chunk->F.store_id, sizeof(chunk->F.store_id), msg);
	if(!msg){
		/* Can't find message - probably expired */
		return MOSQ_ERR_SUCCESS;
	}

	context = persist__find_or_add_context(chunk->clientid, 0);
	if(!context){
		log__printf(NULL, MOSQ_LOG_WARNING, "Warning: Persistence file contains client message with no matching client. File may be corrupt.");
		return 0;
	}

	cmsg = mosquitto__calloc(1, sizeof(struct mosquitto__client_msg));
	if(!cmsg){
		log__printf(NULL, MOSQ_LOG_ERR, "Error: Out of memory.");
		return MOSQ_ERR_NOMEM;
	}

	cmsg->next = NULL;
	cmsg->base_msg = NULL;
	cmsg->data.cmsg_id = ++context->last_cmsg_id;
	cmsg->data.mid = chunk->F.mid;
	cmsg->data.qos = chunk->F.qos;
	cmsg->data.retain = (chunk->F.retain_dup&0xF0)>>4;
	cmsg->data.direction = chunk->F.direction;
	cmsg->data.state = chunk->F.state;
	cmsg->data.dup = chunk->F.retain_dup&0x0F;
	cmsg->data.subscription_identifier = chunk->subscription_identifier;

	cmsg->base_msg = msg;
	db__msg_store_ref_inc(cmsg->base_msg);

	if(cmsg->data.direction == mosq_md_out){
		msg_data = &context->msgs_out;
	}else{
		msg_data = &context->msgs_in;
	}

	if(chunk->F.state == mosq_ms_queued || (chunk->F.qos > 0 && msg_data->inflight_quota == 0)){
		DL_APPEND(msg_data->queued, cmsg);
		db__msg_add_to_queued_stats(msg_data, cmsg);
	}else{
		DL_APPEND(msg_data->inflight, cmsg);
		if(chunk->F.qos > 0 && msg_data->inflight_quota > 0){
			msg_data->inflight_quota--;
		}
		db__msg_add_to_inflight_stats(msg_data, cmsg);
	}

	return MOSQ_ERR_SUCCESS;
}


static int persist__client_chunk_restore(FILE *db_fptr)
{
	int i, rc = 0;
	struct mosquitto *context;
	struct P_client chunk;

	memset(&chunk, 0, sizeof(struct P_client));

	if(db_version == 6 || db_version == 5){
		rc = persist__chunk_client_read_v56(db_fptr, &chunk, db_version);
	}else{
		rc = persist__chunk_client_read_v234(db_fptr, &chunk, db_version);
	}
	if(rc > 0){
		return rc;
	}else if(rc < 0){
		/* Client not loaded, but otherwise not an error */
		log__printf(NULL, MOSQ_LOG_WARNING, "Warning: Empty client entry found in persistence database, it may be corrupt.");
		return MOSQ_ERR_SUCCESS;
	}

	context = persist__find_or_add_context(chunk.clientid, chunk.F.last_mid);
	if(context){
		context->session_expiry_time = chunk.F.session_expiry_time;
		context->session_expiry_interval = chunk.F.session_expiry_interval;
		if(chunk.username && !context->username){
			/* username is not freed here, it is now owned by context */
			context->username = chunk.username;
			chunk.username = NULL;
		}
		/* in per_listener_settings mode, try to find the listener by persisted port */
		if(db.config->per_listener_settings && !context->listener && chunk.F.listener_port > 0){
			for(i=0; i < db.config->listener_count; i++){
				if(db.config->listeners[i].port == chunk.F.listener_port){
					context->listener = &db.config->listeners[i];
					break;
				}
			}
		}
		session_expiry__add_from_persistence(context, chunk.F.session_expiry_time);
	}else{
		rc = 1;
	}

	mosquitto__FREE(chunk.clientid);
	mosquitto__FREE(chunk.username);
	if(rc == 0) client_count++;
	return rc;
}


static int persist__client_msg_chunk_restore(FILE *db_fptr, uint32_t length)
{
	struct P_client_msg chunk;
	int rc;

	memset(&chunk, 0, sizeof(struct P_client_msg));

	if(db_version == 6 || db_version == 5){
		rc = persist__chunk_client_msg_read_v56(db_fptr, &chunk, length);
	}else{
		rc = persist__chunk_client_msg_read_v234(db_fptr, &chunk);
	}
	if(rc){
		return rc;
	}

	rc = persist__client_msg_restore(&chunk);
	mosquitto__FREE(chunk.clientid);

	if(rc == 0) client_msg_count++;
	return rc;
}


static int persist__base_msg_chunk_restore(FILE *db_fptr, uint32_t length)
{
	struct P_base_msg chunk;
	struct mosquitto__base_msg *base_msg = NULL;
	int64_t message_expiry_interval64;
	uint32_t message_expiry_interval;
	int rc = 0;
	int i;

	memset(&chunk, 0, sizeof(struct P_base_msg));

	if(db_version == 6 || db_version == 5){
		rc = persist__chunk_base_msg_read_v56(db_fptr, &chunk, length);
	}else{
		rc = persist__chunk_base_msg_read_v234(db_fptr, &chunk, db_version);
	}
	if(rc) return rc;

	if(chunk.F.source_port){
		for(i=0; i<db.config->listener_count; i++){
			if(db.config->listeners[i].port == chunk.F.source_port){
				chunk.source.listener = &db.config->listeners[i];
				break;
			}
		}
	}

	if(chunk.F.expiry_time > 0){
		message_expiry_interval64 = chunk.F.expiry_time - time(NULL);
		if(message_expiry_interval64 < 0 || message_expiry_interval64 > UINT32_MAX){
			/* Expired message */
			rc = MOSQ_ERR_SUCCESS;
			goto cleanup;
		}else{
			message_expiry_interval = (uint32_t)message_expiry_interval64;
		}
	}else{
		message_expiry_interval = 0;
	}

	base_msg = mosquitto__calloc(1, sizeof(struct mosquitto__base_msg));
	if(base_msg == NULL){
		log__printf(NULL, MOSQ_LOG_ERR, "Error: Out of memory.");
		rc = MOSQ_ERR_NOMEM;
		goto cleanup;
	}

	base_msg->data.store_id = chunk.F.store_id;
	base_msg->data.source_mid = chunk.F.source_mid;
	base_msg->data.topic = chunk.topic;
	base_msg->data.qos = chunk.F.qos;
	base_msg->data.payloadlen = chunk.F.payloadlen;
	base_msg->data.retain = chunk.F.retain;
	base_msg->data.properties = chunk.properties;
	base_msg->data.payload = chunk.payload;
	base_msg->source_listener = chunk.source.listener;

	rc = db__message_store(&chunk.source, base_msg, message_expiry_interval,
			mosq_mo_client);

	mosquitto__FREE(chunk.source.id);
	mosquitto__FREE(chunk.source.username);

	if(rc == MOSQ_ERR_SUCCESS){
		base_msg_count++;
		return MOSQ_ERR_SUCCESS;
	}else{
		return rc;
	}
cleanup:
	mosquitto__FREE(chunk.source.id);
	mosquitto__FREE(chunk.source.username);
	mosquitto__FREE(chunk.topic);
	mosquitto__FREE(chunk.payload);
	return rc;
}

static int persist__retain_chunk_restore(FILE *db_fptr)
{
	struct mosquitto__base_msg *base_msg;
	struct P_retain chunk;
	int rc;
	char **split_topics;
	char *local_topic;

	memset(&chunk, 0, sizeof(struct P_retain));

	if(db_version == 6 || db_version == 5){
		rc = persist__chunk_retain_read_v56(db_fptr, &chunk);
	}else{
		rc = persist__chunk_retain_read_v234(db_fptr, &chunk);
	}
	if(rc){
		return rc;
	}

	HASH_FIND(hh, db.msg_store, &chunk.F.store_id, sizeof(chunk.F.store_id), base_msg);
	if(base_msg){
		if(sub__topic_tokenise(base_msg->data.topic, &local_topic, &split_topics, NULL)) return 1;
		retain__store(base_msg->data.topic, base_msg, split_topics, true);
		mosquitto__FREE(local_topic);
		mosquitto__FREE(split_topics);
		retained_count++;
	}else{
		/* Can't find the message - probably expired */
	}
	return MOSQ_ERR_SUCCESS;
}

static int persist__sub_chunk_restore(FILE *db_fptr)
{
	struct P_sub chunk;
	int rc;
	struct mosquitto_subscription sub;

	memset(&chunk, 0, sizeof(struct P_sub));

	if(db_version == 6 || db_version == 5){
		rc = persist__chunk_sub_read_v56(db_fptr, &chunk);
	}else{
		rc = persist__chunk_sub_read_v234(db_fptr, &chunk);
	}
	if(rc){
		return rc;
	}

	sub.clientid = chunk.clientid;
	sub.topic_filter = chunk.topic;
	sub.options = chunk.F.qos | chunk.F.options;
	sub.identifier = chunk.F.identifier;
	rc = persist__restore_sub(&sub);

	mosquitto__FREE(chunk.clientid);
	mosquitto__FREE(chunk.topic);
	if(rc == 0) subscription_count++;

	return rc;
}


int persist__chunk_header_read(FILE *db_fptr, uint32_t *chunk, uint32_t *length)
{
	if(db_version == 6 || db_version == 5){
		return persist__chunk_header_read_v56(db_fptr, chunk, length);
	}else{
		return persist__chunk_header_read_v234(db_fptr, chunk, length);
	}
}


int persist__restore(void)
{
	FILE *fptr;
	char header[15];
	int rc = 0;
	uint32_t crc;
	uint32_t i32temp;
	uint32_t chunk, length;
	size_t rlen;
	char *err;
	struct PF_cfg cfg_chunk;

	assert(db.config);

	if(!db.config->persistence || db.config->persistence_filepath == NULL){
		return MOSQ_ERR_SUCCESS;
	}

	db.msg_store = NULL;
	base_msg_count = 0;
	retained_count = 0;
	client_count = 0;
	subscription_count = 0;
	client_msg_count = 0;

	fptr = mosquitto__fopen(db.config->persistence_filepath, "rb", true);
	if(fptr == NULL) return MOSQ_ERR_SUCCESS;
	rlen = fread(&header, 1, 15, fptr);
	if(rlen == 0){
		fclose(fptr);
		log__printf(NULL, MOSQ_LOG_WARNING, "Warning: Persistence file is empty.");
		return 0;
	}else if(rlen != 15){
		goto error;
	}
	if(!memcmp(header, magic, 15)){
		/* Restore DB as normal */
		read_e(fptr, &crc, sizeof(uint32_t));
		read_e(fptr, &i32temp, sizeof(uint32_t));
		db_version = ntohl(i32temp);
		/* IMPORTANT - this is where compatibility checks are made.
		 * Is your DB change still compatible with previous versions?
		 */
		if(db_version != MOSQ_DB_VERSION){
			if(db_version == 5){
				/* Addition of username and listener_port to client chunk in v6 */
			}else if(db_version == 4){
			}else if(db_version == 3){
				/* Addition of source_username and source_port to msg_store chunk in v4, v1.5.6 */
			}else if(db_version == 2){
				/* Addition of disconnect_t to client chunk in v3. */
			}else{
				fclose(fptr);
				log__printf(NULL, MOSQ_LOG_ERR, "Error: Unsupported persistent database format version %d (need version %d).", db_version, MOSQ_DB_VERSION);
				return 1;
			}
		}

		while(persist__chunk_header_read(fptr, &chunk, &length) == MOSQ_ERR_SUCCESS){
			switch(chunk){
				case DB_CHUNK_CFG:
					if(db_version == 6 || db_version == 5){
						if(persist__chunk_cfg_read_v56(fptr, &cfg_chunk)){
							fclose(fptr);
							return 1;
						}
					}else{
						if(persist__chunk_cfg_read_v234(fptr, &cfg_chunk)){
							fclose(fptr);
							return 1;
						}
					}
					if(cfg_chunk.dbid_size != sizeof(dbid_t)){
						log__printf(NULL, MOSQ_LOG_ERR, "Error: Incompatible database configuration (dbid size is %d bytes, expected %lu)",
								cfg_chunk.dbid_size, (unsigned long)sizeof(dbid_t));
						fclose(fptr);
						return 1;
					}
					db.last_db_id = cfg_chunk.last_db_id;
					break;

				case DB_CHUNK_BASE_MSG:
					if(persist__base_msg_chunk_restore(fptr, length)){
						fclose(fptr);
						return 1;
					}
					break;

				case DB_CHUNK_CLIENT_MSG:
					if(persist__client_msg_chunk_restore(fptr, length)){
						fclose(fptr);
						return 1;
					}
					break;

				case DB_CHUNK_RETAIN:
					if(persist__retain_chunk_restore(fptr)){
						fclose(fptr);
						return 1;
					}
					break;

				case DB_CHUNK_SUB:
					if(persist__sub_chunk_restore(fptr)){
						fclose(fptr);
						return 1;
					}
					break;

				case DB_CHUNK_CLIENT:
					if(persist__client_chunk_restore(fptr)){
						fclose(fptr);
						return 1;
					}
					break;

				default:
					log__printf(NULL, MOSQ_LOG_WARNING, "Warning: Unsupported chunk \"%d\" in persistent database file. Ignoring.", chunk);
					fseek(fptr, length, SEEK_CUR);
					break;
			}
		}
	}else{
		log__printf(NULL, MOSQ_LOG_ERR, "Error: Unable to restore persistent database. Unrecognised file format.");
		rc = 1;
	}

	fclose(fptr);

	log__printf(NULL, MOSQ_LOG_INFO, "Restored %ld base messages", base_msg_count);
	log__printf(NULL, MOSQ_LOG_INFO, "Restored %ld retained messages", retained_count);
	log__printf(NULL, MOSQ_LOG_INFO, "Restored %ld clients", client_count);
	log__printf(NULL, MOSQ_LOG_INFO, "Restored %ld subscriptions", subscription_count);
	log__printf(NULL, MOSQ_LOG_INFO, "Restored %ld client messages", client_msg_count);

	return rc;
error:
	err = strerror(errno);
	log__printf(NULL, MOSQ_LOG_ERR, "Error: %s.", err);
	if(fptr) fclose(fptr);
	return 1;
}

static int persist__restore_sub(const struct mosquitto_subscription *sub)
{
	struct mosquitto *context;

<<<<<<< HEAD
	assert(sub);
	assert(sub->clientid);
	assert(sub->topic_filter);
=======
	if(!client_id){
		log__printf(NULL, MOSQ_LOG_WARNING, "Warning: Persistence found a subscription with no client id, ignoring.");
		return MOSQ_ERR_SUCCESS;
	}
	if(!sub){
		log__printf(NULL, MOSQ_LOG_WARNING, "Warning: Persistence found a subscription with no topic filter, ignoring.");
		return MOSQ_ERR_SUCCESS;
	}
>>>>>>> fd097d5a

	context = persist__find_or_add_context(sub->clientid, 0);
	if(!context) return 1;
	return sub__add(context, sub);
}

#endif<|MERGE_RESOLUTION|>--- conflicted
+++ resolved
@@ -546,20 +546,14 @@
 {
 	struct mosquitto *context;
 
-<<<<<<< HEAD
-	assert(sub);
-	assert(sub->clientid);
-	assert(sub->topic_filter);
-=======
-	if(!client_id){
+	if(!sub->clientid){
 		log__printf(NULL, MOSQ_LOG_WARNING, "Warning: Persistence found a subscription with no client id, ignoring.");
 		return MOSQ_ERR_SUCCESS;
 	}
-	if(!sub){
+	if(!sub->topic_filter){
 		log__printf(NULL, MOSQ_LOG_WARNING, "Warning: Persistence found a subscription with no topic filter, ignoring.");
 		return MOSQ_ERR_SUCCESS;
 	}
->>>>>>> fd097d5a
 
 	context = persist__find_or_add_context(sub->clientid, 0);
 	if(!context) return 1;
