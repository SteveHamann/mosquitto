/*
Copyright (c) 2009-2016 Roger Light <roger@atchoo.org>

All rights reserved. This program and the accompanying materials
are made available under the terms of the Eclipse Public License v1.0
and Eclipse Distribution License v1.0 which accompany this distribution.
 
The Eclipse Public License is available at
   http://www.eclipse.org/legal/epl-v10.html
and the Eclipse Distribution License is available at
  http://www.eclipse.org/org/documents/edl-v10.php.
 
Contributors:
   Roger Light - initial implementation and documentation.
*/

#include <config.h>

#include <limits.h>
#include <stdio.h>
#include <stdlib.h>
#include <string.h>
#include <errno.h>

#ifdef WIN32
#else
#  include <dirent.h>
#endif

#ifndef WIN32
#  include <netdb.h>
#  include <sys/socket.h>
#else
#  include <winsock2.h>
#  include <ws2tcpip.h>
#endif

#if !defined(WIN32) && !defined(__CYGWIN__)
#  include <syslog.h>
#endif

#include "mosquitto_broker_internal.h"
#include "memory_mosq.h"
#include "tls_mosq.h"
#include "util_mosq.h"
#include "mqtt3_protocol.h"

struct config_recurse {
	int log_dest;
	int log_dest_set;
	int log_type;
	int log_type_set;
	unsigned long max_inflight_bytes;
	int max_inflight_messages;
	unsigned long max_queued_bytes;
	int max_queued_messages;
};

#if defined(WIN32) || defined(__CYGWIN__)
#include <windows.h>
extern SERVICE_STATUS_HANDLE service_handle;
#endif

static int conf__parse_bool(char **token, const char *name, bool *value, char *saveptr);
static int conf__parse_int(char **token, const char *name, int *value, char *saveptr);
static int conf__parse_string(char **token, const char *name, char **value, char *saveptr);
static int config__read_file(struct mosquitto__config *config, bool reload, const char *file, struct config_recurse *config_tmp, int level, int *lineno);
static int config__check(struct mosquitto__config *config);

static int conf__attempt_resolve(const char *host, const char *text, int log, const char *msg)
{
	struct addrinfo gai_hints;
	struct addrinfo *gai_res;
	int rc;

	memset(&gai_hints, 0, sizeof(struct addrinfo));
	gai_hints.ai_family = PF_UNSPEC;
	gai_hints.ai_flags = AI_ADDRCONFIG;
	gai_hints.ai_socktype = SOCK_STREAM;
	gai_res = NULL;
	rc = getaddrinfo(host, NULL, &gai_hints, &gai_res);
	if(gai_res){
		freeaddrinfo(gai_res);
	}
	if(rc != 0){
#ifndef WIN32
		if(rc == EAI_SYSTEM){
			if(errno == ENOENT){
				log__printf(NULL, log, "%s: Unable to resolve %s %s.", msg, text, host);
			}else{
				log__printf(NULL, log, "%s: Error resolving %s: %s.", msg, text, strerror(errno));
			}
		}else{
			log__printf(NULL, log, "%s: Error resolving %s: %s.", msg, text, gai_strerror(rc));
		}
#else
		if(rc == WSAHOST_NOT_FOUND){
			log__printf(NULL, log, "%s: Error resolving %s.", msg, text);
		}
#endif
		return MOSQ_ERR_INVAL;
	}
	return MOSQ_ERR_SUCCESS;
}

static void config__init_reload(struct mosquitto__config *config)
{
	int i;
	int j;
	struct mosquitto__auth_plugin_config *plug;

	/* Set defaults */
	mosquitto__free(config->acl_file);
	config->acl_file = NULL;
	config->allow_anonymous = true;
	config->allow_duplicate_messages = false;
	config->allow_zero_length_clientid = true;
	config->auto_id_prefix = NULL;
	config->auto_id_prefix_len = 0;
	config->autosave_interval = 1800;
	config->autosave_on_changes = false;
	mosquitto__free(config->clientid_prefixes);
	config->connection_messages = true;
	config->clientid_prefixes = NULL;
	if(config->log_fptr){
		fclose(config->log_fptr);
		config->log_fptr = NULL;
	}
	mosquitto__free(config->log_file);
	config->log_file = NULL;

#if defined(WIN32) || defined(__CYGWIN__)
	if(service_handle){
		/* This is running as a Windows service. Default to no logging. Using
		 * stdout/stderr is forbidden because the first clients to connect will
		 * get log information sent to them for some reason. */
		config->log_dest = MQTT3_LOG_NONE;
	}else{
		config->log_dest = MQTT3_LOG_STDERR;
	}
#else
	config->log_facility = LOG_DAEMON;
	config->log_dest = MQTT3_LOG_STDERR;
	if(config->verbose){
		config->log_type = INT_MAX;
	}else{
		config->log_type = MOSQ_LOG_ERR | MOSQ_LOG_WARNING | MOSQ_LOG_NOTICE | MOSQ_LOG_INFO;
	}
#endif
	config->log_timestamp = true;
	mosquitto__free(config->password_file);
	config->password_file = NULL;
	config->persistence = false;
	mosquitto__free(config->persistence_location);
	config->persistence_location = NULL;
	mosquitto__free(config->persistence_file);
	config->persistence_file = NULL;
	config->persistent_client_expiration = 0;
	mosquitto__free(config->psk_file);
	config->psk_file = NULL;
	config->queue_qos0_messages = false;
	config->sys_interval = 10;
	config->upgrade_outgoing_qos = false;
	if(config->auth_plugins){
		for(i=0; i<config->auth_plugin_count; i++){
			plug = &config->auth_plugins[i];
			mosquitto__free(plug->path);
			plug->path = NULL;

			if(plug->options){
				for(j=0; j<plug->option_count; j++){
					mosquitto__free(plug->options[j].key);
					mosquitto__free(plug->options[j].value);
				}
				mosquitto__free(plug->options);
				plug->options = NULL;
				plug->option_count = 0;
			}
		}
		mosquitto__free(config->auth_plugins);
		config->auth_plugins = NULL;
	}
}

void config__init(struct mosquitto__config *config)
{
	memset(config, 0, sizeof(struct mosquitto__config));
	config__init_reload(config);
	config->config_file = NULL;
	config->daemon = false;
	config->default_listener.host = NULL;
	config->default_listener.port = 0;
	config->default_listener.max_connections = -1;
	config->default_listener.mount_point = NULL;
	config->default_listener.socks = NULL;
	config->default_listener.sock_count = 0;
	config->default_listener.client_count = 0;
	config->default_listener.protocol = mp_mqtt;
	config->default_listener.use_username_as_clientid = false;
#ifdef WITH_TLS
	config->default_listener.tls_version = NULL;
	config->default_listener.cafile = NULL;
	config->default_listener.capath = NULL;
	config->default_listener.certfile = NULL;
	config->default_listener.keyfile = NULL;
	config->default_listener.ciphers = NULL;
	config->default_listener.psk_hint = NULL;
	config->default_listener.require_certificate = false;
	config->default_listener.crlfile = NULL;
	config->default_listener.use_identity_as_username = false;
	config->default_listener.use_subject_as_username = false;
#endif
	config->listeners = NULL;
	config->listener_count = 0;
	config->pid_file = NULL;
	config->user = NULL;
#ifdef WITH_BRIDGE
	config->bridges = NULL;
	config->bridge_count = 0;
#endif
	config->auth_plugins = NULL;
	config->verbose = false;
	config->message_size_limit = 0;
}

void config__cleanup(struct mosquitto__config *config)
{
	int i;
	int j;
	struct mosquitto__auth_plugin_config *plug;

	mosquitto__free(config->acl_file);
	mosquitto__free(config->auto_id_prefix);
	mosquitto__free(config->clientid_prefixes);
	mosquitto__free(config->config_file);
	mosquitto__free(config->password_file);
	mosquitto__free(config->persistence_location);
	mosquitto__free(config->persistence_file);
	mosquitto__free(config->persistence_filepath);
	mosquitto__free(config->psk_file);
	mosquitto__free(config->pid_file);
	if(config->listeners){
		for(i=0; i<config->listener_count; i++){
			mosquitto__free(config->listeners[i].host);
			mosquitto__free(config->listeners[i].mount_point);
			mosquitto__free(config->listeners[i].socks);
#ifdef WITH_TLS
			mosquitto__free(config->listeners[i].cafile);
			mosquitto__free(config->listeners[i].capath);
			mosquitto__free(config->listeners[i].certfile);
			mosquitto__free(config->listeners[i].keyfile);
			mosquitto__free(config->listeners[i].ciphers);
			mosquitto__free(config->listeners[i].psk_hint);
			mosquitto__free(config->listeners[i].crlfile);
			mosquitto__free(config->listeners[i].tls_version);
			SSL_CTX_free(config->listeners[i].ssl_ctx);
#endif
#ifdef WITH_WEBSOCKETS
			mosquitto__free(config->listeners[i].http_dir);
#endif
		}
		mosquitto__free(config->listeners);
	}
#ifdef WITH_BRIDGE
	if(config->bridges){
		for(i=0; i<config->bridge_count; i++){
			mosquitto__free(config->bridges[i].name);
			if(config->bridges[i].addresses){
				for(j=0; j<config->bridges[i].address_count; j++){
					mosquitto__free(config->bridges[i].addresses[j].address);
				}
				mosquitto__free(config->bridges[i].addresses);
			}
			mosquitto__free(config->bridges[i].remote_clientid);
			mosquitto__free(config->bridges[i].remote_username);
			mosquitto__free(config->bridges[i].remote_password);
			mosquitto__free(config->bridges[i].local_clientid);
			mosquitto__free(config->bridges[i].local_username);
			mosquitto__free(config->bridges[i].local_password);
			if(config->bridges[i].topics){
				for(j=0; j<config->bridges[i].topic_count; j++){
					mosquitto__free(config->bridges[i].topics[j].topic);
					mosquitto__free(config->bridges[i].topics[j].local_prefix);
					mosquitto__free(config->bridges[i].topics[j].remote_prefix);
					mosquitto__free(config->bridges[i].topics[j].local_topic);
					mosquitto__free(config->bridges[i].topics[j].remote_topic);
				}
				mosquitto__free(config->bridges[i].topics);
			}
			mosquitto__free(config->bridges[i].notification_topic);
#ifdef WITH_TLS
			mosquitto__free(config->bridges[i].tls_version);
			mosquitto__free(config->bridges[i].tls_cafile);
#ifdef REAL_WITH_TLS_PSK
			mosquitto__free(config->bridges[i].tls_psk_identity);
			mosquitto__free(config->bridges[i].tls_psk);
#endif
#endif
		}
		mosquitto__free(config->bridges);
	}
#endif
	if(config->auth_plugins){
		for(i=0; i<config->auth_plugin_count; i++){
			plug = &config->auth_plugins[i];
			mosquitto__free(plug->path);
			plug->path = NULL;
			if(plug->options){
				for(j=0; j<plug->option_count; j++){
					mosquitto__free(plug->options[j].key);
					mosquitto__free(plug->options[j].value);
				}
				mosquitto__free(plug->options);
				plug->options = NULL;
				plug->option_count = 0;
			}
		}
		mosquitto__free(config->auth_plugins);
		config->auth_plugins = NULL;
	}

	if(config->log_fptr){
		fclose(config->log_fptr);
		config->log_fptr = NULL;
	}
	if(config->log_file){
		mosquitto__free(config->log_file);
		config->log_file = NULL;
	}
}

static void print_usage(void)
{
	printf("mosquitto version %s (build date %s)\n\n", VERSION, TIMESTAMP);
<<<<<<< HEAD
	printf("mosquitto is an MQTT v3.1.1 broker.\n\n");
=======
	printf("mosquitto is an MQTT v3.1.1/v3.1 broker.\n\n");
>>>>>>> 4c43f4ce
	printf("Usage: mosquitto [-c config_file] [-d] [-h] [-p port]\n\n");
	printf(" -c : specify the broker config file.\n");
	printf(" -d : put the broker into the background after starting.\n");
	printf(" -h : display this help.\n");
	printf(" -p : start the broker listening on the specified port.\n");
	printf("      Not recommended in conjunction with the -c option.\n");
	printf(" -v : verbose mode - enable all logging types. This overrides\n");
	printf("      any logging options given in the config file.\n");
	printf("\nSee http://mosquitto.org/ for more information.\n\n");
}

int config__parse_args(struct mosquitto__config *config, int argc, char *argv[])
{
	int i;
	int port_tmp;

	for(i=1; i<argc; i++){
		if(!strcmp(argv[i], "-c") || !strcmp(argv[i], "--config-file")){
			if(i<argc-1){
				config->config_file = mosquitto__strdup(argv[i+1]);
				if(!config->config_file){
					log__printf(NULL, MOSQ_LOG_ERR, "Error: Out of memory.");
					return MOSQ_ERR_NOMEM;
				}

				if(config__read(config, false)){
					log__printf(NULL, MOSQ_LOG_ERR, "Error: Unable to open configuration file.");
					return MOSQ_ERR_INVAL;
				}
			}else{
				log__printf(NULL, MOSQ_LOG_ERR, "Error: -c argument given, but no config file specified.");
				return MOSQ_ERR_INVAL;
			}
			i++;
		}else if(!strcmp(argv[i], "-d") || !strcmp(argv[i], "--daemon")){
			config->daemon = true;
		}else if(!strcmp(argv[i], "-h") || !strcmp(argv[i], "--help")){
			print_usage();
			return MOSQ_ERR_INVAL;
		}else if(!strcmp(argv[i], "-p") || !strcmp(argv[i], "--port")){
			if(i<argc-1){
				port_tmp = atoi(argv[i+1]);
				if(port_tmp<1 || port_tmp>65535){
					log__printf(NULL, MOSQ_LOG_ERR, "Error: Invalid port specified (%d).", port_tmp);
					return MOSQ_ERR_INVAL;
				}else{
					if(config->default_listener.port){
						log__printf(NULL, MOSQ_LOG_WARNING, "Warning: Default listener port specified multiple times. Only the latest will be used.");
					}
					config->default_listener.port = port_tmp;
				}
			}else{
				log__printf(NULL, MOSQ_LOG_ERR, "Error: -p argument given, but no port specified.");
				return MOSQ_ERR_INVAL;
			}
			i++;
		}else if(!strcmp(argv[i], "-v") || !strcmp(argv[i], "--verbose")){
			config->verbose = true;
		}else{
			fprintf(stderr, "Error: Unknown option '%s'.\n",argv[i]);
			print_usage();
			return MOSQ_ERR_INVAL;
		}
	}

	if(config->listener_count == 0
#ifdef WITH_TLS
			|| config->default_listener.cafile
			|| config->default_listener.capath
			|| config->default_listener.certfile
			|| config->default_listener.keyfile
			|| config->default_listener.ciphers
			|| config->default_listener.psk_hint
			|| config->default_listener.require_certificate
			|| config->default_listener.crlfile
			|| config->default_listener.use_identity_as_username
			|| config->default_listener.use_subject_as_username
#endif
			|| config->default_listener.use_username_as_clientid
			|| config->default_listener.host
			|| config->default_listener.port
			|| config->default_listener.max_connections != -1
			|| config->default_listener.mount_point
			|| config->default_listener.protocol != mp_mqtt){

		config->listener_count++;
		config->listeners = mosquitto__realloc(config->listeners, sizeof(struct mosquitto__listener)*config->listener_count);
		if(!config->listeners){
			log__printf(NULL, MOSQ_LOG_ERR, "Error: Out of memory.");
			return MOSQ_ERR_NOMEM;
		}
		memset(&config->listeners[config->listener_count-1], 0, sizeof(struct mosquitto__listener));
		if(config->default_listener.port){
			config->listeners[config->listener_count-1].port = config->default_listener.port;
		}else{
			config->listeners[config->listener_count-1].port = 1883;
		}
		if(config->default_listener.host){
			config->listeners[config->listener_count-1].host = config->default_listener.host;
		}else{
			config->listeners[config->listener_count-1].host = NULL;
		}
		if(config->default_listener.mount_point){
			config->listeners[config->listener_count-1].mount_point = config->default_listener.mount_point;
		}else{
			config->listeners[config->listener_count-1].mount_point = NULL;
		}
		config->listeners[config->listener_count-1].max_connections = config->default_listener.max_connections;
		config->listeners[config->listener_count-1].protocol = config->default_listener.protocol;
		config->listeners[config->listener_count-1].client_count = 0;
		config->listeners[config->listener_count-1].socks = NULL;
		config->listeners[config->listener_count-1].sock_count = 0;
		config->listeners[config->listener_count-1].client_count = 0;
		config->listeners[config->listener_count-1].use_username_as_clientid = config->default_listener.use_username_as_clientid;
#ifdef WITH_TLS
		config->listeners[config->listener_count-1].tls_version = config->default_listener.tls_version;
		config->listeners[config->listener_count-1].cafile = config->default_listener.cafile;
		config->listeners[config->listener_count-1].capath = config->default_listener.capath;
		config->listeners[config->listener_count-1].certfile = config->default_listener.certfile;
		config->listeners[config->listener_count-1].keyfile = config->default_listener.keyfile;
		config->listeners[config->listener_count-1].ciphers = config->default_listener.ciphers;
		config->listeners[config->listener_count-1].psk_hint = config->default_listener.psk_hint;
		config->listeners[config->listener_count-1].require_certificate = config->default_listener.require_certificate;
		config->listeners[config->listener_count-1].ssl_ctx = NULL;
		config->listeners[config->listener_count-1].crlfile = config->default_listener.crlfile;
		config->listeners[config->listener_count-1].use_identity_as_username = config->default_listener.use_identity_as_username;
		config->listeners[config->listener_count-1].use_subject_as_username = config->default_listener.use_subject_as_username;
#endif
	}

	/* Default to drop to mosquitto user if we are privileged and no user specified. */
	if(!config->user){
		config->user = "mosquitto";
	}
	if(config->verbose){
		config->log_type = INT_MAX;
	}
	return config__check(config);
}

int config__read(struct mosquitto__config *config, bool reload)
{
	int rc = MOSQ_ERR_SUCCESS;
	struct config_recurse cr;
	int lineno = 0;
	int len;
#ifdef WITH_BRIDGE
	int i;
#endif

	cr.log_dest = MQTT3_LOG_NONE;
	cr.log_dest_set = 0;
	cr.log_type = MOSQ_LOG_NONE;
	cr.log_type_set = 0;
	cr.max_inflight_bytes = 0;
	cr.max_inflight_messages = 20;
	cr.max_queued_bytes = 0;
	cr.max_queued_messages = 100;

	if(!config->config_file) return 0;

	if(reload){
		/* Re-initialise appropriate config vars to default for reload. */
		config__init_reload(config);
	}
	rc = config__read_file(config, reload, config->config_file, &cr, 0, &lineno);
	if(rc){
		log__printf(NULL, MOSQ_LOG_ERR, "Error found at %s:%d.", config->config_file, lineno);
		return rc;
	}

#ifdef WITH_PERSISTENCE
	if(config->persistence){
		if(!config->persistence_file){
			config->persistence_file = mosquitto__strdup("mosquitto.db");
			if(!config->persistence_file) return MOSQ_ERR_NOMEM;
		}
		mosquitto__free(config->persistence_filepath);
		if(config->persistence_location && strlen(config->persistence_location)){
			len = strlen(config->persistence_location) + strlen(config->persistence_file) + 1;
			config->persistence_filepath = mosquitto__malloc(len);
			if(!config->persistence_filepath) return MOSQ_ERR_NOMEM;
			snprintf(config->persistence_filepath, len, "%s%s", config->persistence_location, config->persistence_file);
		}else{
			config->persistence_filepath = mosquitto__strdup(config->persistence_file);
			if(!config->persistence_filepath) return MOSQ_ERR_NOMEM;
		}
	}
#endif
	/* Default to drop to mosquitto user if no other user specified. This must
	 * remain here even though it is covered in config__parse_args() because this
	 * function may be called on its own. */
	if(!config->user){
		config->user = "mosquitto";
	}

	db__limits_set(cr.max_inflight_messages, cr.max_inflight_bytes, cr.max_queued_messages, cr.max_queued_bytes);

#ifdef WITH_BRIDGE
	for(i=0; i<config->bridge_count; i++){
		if(!config->bridges[i].name || !config->bridges[i].addresses || !config->bridges[i].topic_count){
			log__printf(NULL, MOSQ_LOG_ERR, "Error: Invalid bridge configuration.");
			return MOSQ_ERR_INVAL;
		}
#ifdef REAL_WITH_TLS_PSK
		if(config->bridges[i].tls_psk && !config->bridges[i].tls_psk_identity){
			log__printf(NULL, MOSQ_LOG_ERR, "Error: Invalid bridge configuration: missing bridge_identity.\n");
			return MOSQ_ERR_INVAL;
		}
		if(config->bridges[i].tls_psk_identity && !config->bridges[i].tls_psk){
			log__printf(NULL, MOSQ_LOG_ERR, "Error: Invalid bridge configuration: missing bridge_psk.\n");
			return MOSQ_ERR_INVAL;
		}
#endif
	}
#endif

	if(cr.log_dest_set){
		config->log_dest = cr.log_dest;
	}
	if(config->verbose){
		config->log_type = INT_MAX;
	}else if(cr.log_type_set){
		config->log_type = cr.log_type;
	}
	return MOSQ_ERR_SUCCESS;
}

int config__read_file_core(struct mosquitto__config *config, bool reload, const char *file, struct config_recurse *cr, int level, int *lineno, FILE *fptr)
{
	int rc;
	char buf[1024];
	char *token;
	int tmp_int;
	char *saveptr = NULL;
#ifdef WITH_BRIDGE
	struct mosquitto__bridge *cur_bridge = NULL;
	struct mosquitto__bridge_topic *cur_topic;
#endif
	struct mosquitto__auth_plugin_config *cur_auth_plugin = NULL;

	time_t expiration_mult;
	char *key;
	char *conf_file;
#ifdef WIN32
	HANDLE fh;
	char dirpath[MAX_PATH];
	WIN32_FIND_DATA find_data;
#else
	DIR *dh;
	struct dirent *de;
#endif
	int len;
	struct mosquitto__listener *cur_listener = &config->default_listener;
#ifdef WITH_BRIDGE
	char *address;
	int i;
#endif
	int lineno_ext;

	*lineno = 0;

	while(fgets(buf, 1024, fptr)){
		(*lineno)++;
		if(buf[0] != '#' && buf[0] != 10 && buf[0] != 13){
			while(buf[strlen(buf)-1] == 10 || buf[strlen(buf)-1] == 13){
				buf[strlen(buf)-1] = 0;
			}
			token = strtok_r(buf, " ", &saveptr);
			if(token){
				if(!strcmp(token, "acl_file")){
					if(reload){
						mosquitto__free(config->acl_file);
						config->acl_file = NULL;
					}
					if(conf__parse_string(&token, "acl_file", &config->acl_file, saveptr)) return MOSQ_ERR_INVAL;
				}else if(!strcmp(token, "address") || !strcmp(token, "addresses")){
#ifdef WITH_BRIDGE
					if(reload) continue; // FIXME
					if(!cur_bridge || cur_bridge->addresses){
						log__printf(NULL, MOSQ_LOG_ERR, "Error: Invalid bridge configuration.");
						return MOSQ_ERR_INVAL;
					}
					while((token = strtok_r(NULL, " ", &saveptr))){
						cur_bridge->address_count++;
						cur_bridge->addresses = mosquitto__realloc(cur_bridge->addresses, sizeof(struct bridge_address)*cur_bridge->address_count);
						if(!cur_bridge->addresses){
							log__printf(NULL, MOSQ_LOG_ERR, "Error: Out of memory.");
							return MOSQ_ERR_NOMEM;
						}
						cur_bridge->addresses[cur_bridge->address_count-1].address = token;
					}
					for(i=0; i<cur_bridge->address_count; i++){
						address = strtok_r(cur_bridge->addresses[i].address, ":", &saveptr);
						if(address){
							token = strtok_r(NULL, ":", &saveptr);
							if(token){
								tmp_int = atoi(token);
								if(tmp_int < 1 || tmp_int > 65535){
									log__printf(NULL, MOSQ_LOG_ERR, "Error: Invalid port value (%d).", tmp_int);
									return MOSQ_ERR_INVAL;
								}
								cur_bridge->addresses[i].port = tmp_int;
							}else{
								cur_bridge->addresses[i].port = 1883;
							}
							cur_bridge->addresses[i].address = mosquitto__strdup(address);
							conf__attempt_resolve(address, "bridge address", MOSQ_LOG_WARNING, "Warning");
						}
					}
					if(cur_bridge->address_count == 0){
						log__printf(NULL, MOSQ_LOG_ERR, "Error: Empty address value in configuration.");
						return MOSQ_ERR_INVAL;
					}
#else
					log__printf(NULL, MOSQ_LOG_WARNING, "Warning: Bridge support not available.");
#endif
				}else if(!strcmp(token, "allow_anonymous")){
					if(conf__parse_bool(&token, "allow_anonymous", &config->allow_anonymous, saveptr)) return MOSQ_ERR_INVAL;
				}else if(!strcmp(token, "allow_duplicate_messages")){
					if(conf__parse_bool(&token, "allow_duplicate_messages", &config->allow_duplicate_messages, saveptr)) return MOSQ_ERR_INVAL;
				}else if(!strcmp(token, "allow_zero_length_clientid")){
					if(conf__parse_bool(&token, "allow_zero_length_clientid", &config->allow_zero_length_clientid, saveptr)) return MOSQ_ERR_INVAL;
				}else if(!strncmp(token, "auth_opt_", 9)){
					if(!cur_auth_plugin){
						log__printf(NULL, MOSQ_LOG_ERR, "Error: An auth_opt_ option exists in the config file without an auth_plugin.");
						return MOSQ_ERR_INVAL;
					}
					if(strlen(token) < 12){
						/* auth_opt_ == 9, + one digit key == 10, + one space == 11, + one value == 12 */
						log__printf(NULL, MOSQ_LOG_ERR, "Error: Invalid auth_opt_ config option.");
						return MOSQ_ERR_INVAL;
					}
					key = mosquitto__strdup(&token[9]);
					if(!key){
						log__printf(NULL, MOSQ_LOG_ERR, "Error: Out of memory.");
						return MOSQ_ERR_NOMEM;
					}else if(STREMPTY(key)){
						log__printf(NULL, MOSQ_LOG_ERR, "Error: Invalid auth_opt_ config option.");
						return MOSQ_ERR_INVAL;
					}
					token += 9+strlen(key)+1;
					while(token[0] == ' ' || token[0] == '\t'){
						token++;
					}
					if(token[0]){
						cur_auth_plugin->option_count++;
						cur_auth_plugin->options = mosquitto__realloc(cur_auth_plugin->options, cur_auth_plugin->option_count*sizeof(struct mosquitto_auth_opt));
						if(!cur_auth_plugin->options){
							log__printf(NULL, MOSQ_LOG_ERR, "Error: Out of memory.");
							return MOSQ_ERR_NOMEM;
						}
						cur_auth_plugin->options[cur_auth_plugin->option_count-1].key = key;
						cur_auth_plugin->options[cur_auth_plugin->option_count-1].value = mosquitto__strdup(token);
						if(!cur_auth_plugin->options[cur_auth_plugin->option_count-1].value){
							log__printf(NULL, MOSQ_LOG_ERR, "Error: Out of memory.");
							return MOSQ_ERR_NOMEM;
						}
					}else{
						log__printf(NULL, MOSQ_LOG_ERR, "Error: Empty %s value in configuration.", key);
						return MOSQ_ERR_INVAL;
					}
				}else if(!strcmp(token, "auth_plugin")){
					if(reload) continue; // Auth plugin not currently valid for reloading.
					config->auth_plugins = mosquitto__realloc(config->auth_plugins, (config->auth_plugin_count+1)*sizeof(struct mosquitto__auth_plugin_config));
					if(!config->auth_plugins){
						log__printf(NULL, MOSQ_LOG_ERR, "Error: Out of memory.");
						return MOSQ_ERR_NOMEM;
					}
					cur_auth_plugin = &config->auth_plugins[config->auth_plugin_count];
					cur_auth_plugin->path = NULL;
					cur_auth_plugin->options = NULL;
					cur_auth_plugin->option_count = 0;
					config->auth_plugin_count++;
					if(conf__parse_string(&token, "auth_plugin", &cur_auth_plugin->path, saveptr)) return MOSQ_ERR_INVAL;
				}else if(!strcmp(token, "auto_id_prefix")){
					if(conf__parse_string(&token, "auto_id_prefix", &config->auto_id_prefix, saveptr)) return MOSQ_ERR_INVAL;
					if(config->auto_id_prefix){
						config->auto_id_prefix_len = strlen(config->auto_id_prefix);
					}else{
						config->auto_id_prefix_len = 0;
					}
				}else if(!strcmp(token, "autosave_interval")){
					if(conf__parse_int(&token, "autosave_interval", &config->autosave_interval, saveptr)) return MOSQ_ERR_INVAL;
					if(config->autosave_interval < 0) config->autosave_interval = 0;
				}else if(!strcmp(token, "autosave_on_changes")){
					if(conf__parse_bool(&token, "autosave_on_changes", &config->autosave_on_changes, saveptr)) return MOSQ_ERR_INVAL;
				}else if(!strcmp(token, "bind_address")){
					if(reload) continue; // Listener not valid for reloading.
					if(conf__parse_string(&token, "default listener bind_address", &config->default_listener.host, saveptr)) return MOSQ_ERR_INVAL;
					if(conf__attempt_resolve(config->default_listener.host, "bind_address", MOSQ_LOG_ERR, "Error")){
						return MOSQ_ERR_INVAL;
					}
				}else if(!strcmp(token, "bridge_attempt_unsubscribe")){
#ifdef WITH_BRIDGE
					if(reload) continue; // FIXME
					if(!cur_bridge){
						log__printf(NULL, MOSQ_LOG_ERR, "Error: Invalid bridge configuration.");
						return MOSQ_ERR_INVAL;
					}
					if(conf__parse_bool(&token, "bridge_attempt_unsubscribe", &cur_bridge->attempt_unsubscribe, saveptr)) return MOSQ_ERR_INVAL;
#else
					log__printf(NULL, MOSQ_LOG_WARNING, "Warning: Bridge support not available.");
#endif
				}else if(!strcmp(token, "bridge_cafile")){
#if defined(WITH_BRIDGE) && defined(WITH_TLS)
					if(reload) continue; // FIXME
					if(!cur_bridge){
						log__printf(NULL, MOSQ_LOG_ERR, "Error: Invalid bridge configuration.");
						return MOSQ_ERR_INVAL;
					}
#ifdef REAL_WITH_TLS_PSK
					if(cur_bridge->tls_psk_identity || cur_bridge->tls_psk){
						log__printf(NULL, MOSQ_LOG_ERR, "Error: Cannot use both certificate and psk encryption in a single bridge.");
						return MOSQ_ERR_INVAL;
					}
#endif
					if(conf__parse_string(&token, "bridge_cafile", &cur_bridge->tls_cafile, saveptr)) return MOSQ_ERR_INVAL;
#else
					log__printf(NULL, MOSQ_LOG_WARNING, "Warning: Bridge and/or TLS support not available.");
#endif
				}else if(!strcmp(token, "bridge_capath")){
#if defined(WITH_BRIDGE) && defined(WITH_TLS)
					if(reload) continue; // FIXME
					if(!cur_bridge){
						log__printf(NULL, MOSQ_LOG_ERR, "Error: Invalid bridge configuration.");
						return MOSQ_ERR_INVAL;
					}
#ifdef REAL_WITH_TLS_PSK
					if(cur_bridge->tls_psk_identity || cur_bridge->tls_psk){
						log__printf(NULL, MOSQ_LOG_ERR, "Error: Cannot use both certificate and psk encryption in a single bridge.");
						return MOSQ_ERR_INVAL;
					}
#endif
					if(conf__parse_string(&token, "bridge_capath", &cur_bridge->tls_capath, saveptr)) return MOSQ_ERR_INVAL;
#else
					log__printf(NULL, MOSQ_LOG_WARNING, "Warning: Bridge and/or TLS support not available.");
#endif
				}else if(!strcmp(token, "bridge_certfile")){
#if defined(WITH_BRIDGE) && defined(WITH_TLS)
					if(reload) continue; // FIXME
					if(!cur_bridge){
						log__printf(NULL, MOSQ_LOG_ERR, "Error: Invalid bridge configuration.");
						return MOSQ_ERR_INVAL;
					}
#ifdef REAL_WITH_TLS_PSK
					if(cur_bridge->tls_psk_identity || cur_bridge->tls_psk){
						log__printf(NULL, MOSQ_LOG_ERR, "Error: Cannot use both certificate and psk encryption in a single bridge.");
						return MOSQ_ERR_INVAL;
					}
#endif
					if(conf__parse_string(&token, "bridge_certfile", &cur_bridge->tls_certfile, saveptr)) return MOSQ_ERR_INVAL;
#else
					log__printf(NULL, MOSQ_LOG_WARNING, "Warning: Bridge and/or TLS support not available.");
#endif
				}else if(!strcmp(token, "bridge_identity")){
#if defined(WITH_BRIDGE) && defined(REAL_WITH_TLS_PSK)
					if(reload) continue; // FIXME
					if(!cur_bridge){
						log__printf(NULL, MOSQ_LOG_ERR, "Error: Invalid bridge configuration.");
						return MOSQ_ERR_INVAL;
					}
					if(cur_bridge->tls_cafile || cur_bridge->tls_capath || cur_bridge->tls_certfile || cur_bridge->tls_keyfile){
						log__printf(NULL, MOSQ_LOG_ERR, "Error: Cannot use both certificate and identity encryption in a single bridge.");
						return MOSQ_ERR_INVAL;
					}
					if(conf__parse_string(&token, "bridge_identity", &cur_bridge->tls_psk_identity, saveptr)) return MOSQ_ERR_INVAL;
#else
					log__printf(NULL, MOSQ_LOG_WARNING, "Warning: Bridge and/or TLS-PSK support not available.");
#endif
				}else if(!strcmp(token, "bridge_insecure")){
#if defined(WITH_BRIDGE) && defined(WITH_TLS)
					if(reload) continue; // FIXME
					if(!cur_bridge){
						log__printf(NULL, MOSQ_LOG_ERR, "Error: Invalid bridge configuration.");
						return MOSQ_ERR_INVAL;
					}
					if(conf__parse_bool(&token, "bridge_insecure", &cur_bridge->tls_insecure, saveptr)) return MOSQ_ERR_INVAL;
					if(cur_bridge->tls_insecure){
						log__printf(NULL, MOSQ_LOG_WARNING, "Warning: Bridge %s using insecure mode.", cur_bridge->name);
					}
#else
					log__printf(NULL, MOSQ_LOG_WARNING, "Warning: Bridge and/or TLS-PSK support not available.");
#endif
				}else if(!strcmp(token, "bridge_keyfile")){
#if defined(WITH_BRIDGE) && defined(WITH_TLS)
					if(reload) continue; // FIXME
					if(!cur_bridge){
						log__printf(NULL, MOSQ_LOG_ERR, "Error: Invalid bridge configuration.");
						return MOSQ_ERR_INVAL;
					}
#ifdef REAL_WITH_TLS_PSK
					if(cur_bridge->tls_psk_identity || cur_bridge->tls_psk){
						log__printf(NULL, MOSQ_LOG_ERR, "Error: Cannot use both certificate and psk encryption in a single bridge.");
						return MOSQ_ERR_INVAL;
					}
#endif
					if(conf__parse_string(&token, "bridge_keyfile", &cur_bridge->tls_keyfile, saveptr)) return MOSQ_ERR_INVAL;
#else
					log__printf(NULL, MOSQ_LOG_WARNING, "Warning: Bridge and/or TLS support not available.");
#endif
				}else if(!strcmp(token, "bridge_protocol_version")){
#ifdef WITH_BRIDGE
					if(reload) continue; // FIXME
					if(!cur_bridge){
						log__printf(NULL, MOSQ_LOG_ERR, "Error: Invalid bridge configuration.");
						return MOSQ_ERR_INVAL;
					}
					token = strtok_r(NULL, "", &saveptr);
					if(token){
						if(!strcmp(token, "mqttv31")){
							cur_bridge->protocol_version = mosq_p_mqtt31;
						}else if(!strcmp(token, "mqttv311")){
							cur_bridge->protocol_version = mosq_p_mqtt311;
						}else{
							log__printf(NULL, MOSQ_LOG_ERR, "Error: Invalid bridge_protocol_version value (%s).", token);
							return MOSQ_ERR_INVAL;
						}
					}else{
						log__printf(NULL, MOSQ_LOG_ERR, "Error: Empty bridge_protocol_version value in configuration.");
						return MOSQ_ERR_INVAL;
					}
#else
					log__printf(NULL, MOSQ_LOG_WARNING, "Warning: Bridge support not available.");
#endif
				}else if(!strcmp(token, "bridge_psk")){
#if defined(WITH_BRIDGE) && defined(REAL_WITH_TLS_PSK)
					if(reload) continue; // FIXME
					if(!cur_bridge){
						log__printf(NULL, MOSQ_LOG_ERR, "Error: Invalid bridge configuration.");
						return MOSQ_ERR_INVAL;
					}
					if(cur_bridge->tls_cafile || cur_bridge->tls_capath || cur_bridge->tls_certfile || cur_bridge->tls_keyfile){
						log__printf(NULL, MOSQ_LOG_ERR, "Error: Cannot use both certificate and psk encryption in a single bridge.");
						return MOSQ_ERR_INVAL;
					}
					if(conf__parse_string(&token, "bridge_psk", &cur_bridge->tls_psk, saveptr)) return MOSQ_ERR_INVAL;
#else
					log__printf(NULL, MOSQ_LOG_WARNING, "Warning: Bridge and/or TLS-PSK support not available.");
#endif
				}else if(!strcmp(token, "bridge_tls_version")){
#if defined(WITH_BRIDGE) && defined(WITH_TLS)
					if(reload) continue; // FIXME
					if(!cur_bridge){
						log__printf(NULL, MOSQ_LOG_ERR, "Error: Invalid bridge configuration.");
						return MOSQ_ERR_INVAL;
					}
					if(conf__parse_string(&token, "bridge_tls_version", &cur_bridge->tls_version, saveptr)) return MOSQ_ERR_INVAL;
#else
					log__printf(NULL, MOSQ_LOG_WARNING, "Warning: Bridge and/or TLS support not available.");
#endif
				}else if(!strcmp(token, "cafile")){
#if defined(WITH_TLS)
					if(reload) continue; // Listeners not valid for reloading.
					if(cur_listener->psk_hint){
						log__printf(NULL, MOSQ_LOG_ERR, "Error: Cannot use both certificate and psk encryption in a single listener.");
						return MOSQ_ERR_INVAL;
					}
					if(conf__parse_string(&token, "cafile", &cur_listener->cafile, saveptr)) return MOSQ_ERR_INVAL;
#else
					log__printf(NULL, MOSQ_LOG_WARNING, "Warning: TLS support not available.");
#endif
				}else if(!strcmp(token, "capath")){
#ifdef WITH_TLS
					if(reload) continue; // Listeners not valid for reloading.
					if(conf__parse_string(&token, "capath", &cur_listener->capath, saveptr)) return MOSQ_ERR_INVAL;
#else
					log__printf(NULL, MOSQ_LOG_WARNING, "Warning: TLS support not available.");
#endif
				}else if(!strcmp(token, "certfile")){
#ifdef WITH_TLS
					if(reload) continue; // Listeners not valid for reloading.
					if(cur_listener->psk_hint){
						log__printf(NULL, MOSQ_LOG_ERR, "Error: Cannot use both certificate and psk encryption in a single listener.");
						return MOSQ_ERR_INVAL;
					}
					if(conf__parse_string(&token, "certfile", &cur_listener->certfile, saveptr)) return MOSQ_ERR_INVAL;
#else
					log__printf(NULL, MOSQ_LOG_WARNING, "Warning: TLS support not available.");
#endif
				}else if(!strcmp(token, "ciphers")){
#ifdef WITH_TLS
					if(reload) continue; // Listeners not valid for reloading.
					if(conf__parse_string(&token, "ciphers", &cur_listener->ciphers, saveptr)) return MOSQ_ERR_INVAL;
#else
					log__printf(NULL, MOSQ_LOG_WARNING, "Warning: TLS support not available.");
#endif
				}else if(!strcmp(token, "clientid") || !strcmp(token, "remote_clientid")){
#ifdef WITH_BRIDGE
					if(reload) continue; // FIXME
					if(!cur_bridge){
						log__printf(NULL, MOSQ_LOG_ERR, "Error: Invalid bridge configuration.");
						return MOSQ_ERR_INVAL;
					}
					if(conf__parse_string(&token, "bridge remote clientid", &cur_bridge->remote_clientid, saveptr)) return MOSQ_ERR_INVAL;
#else
					log__printf(NULL, MOSQ_LOG_WARNING, "Warning: Bridge support not available.");
#endif
				}else if(!strcmp(token, "cleansession")){
#ifdef WITH_BRIDGE
					if(reload) continue; // FIXME
					if(!cur_bridge){
						log__printf(NULL, MOSQ_LOG_ERR, "Error: Invalid bridge configuration.");
						return MOSQ_ERR_INVAL;
					}
					if(conf__parse_bool(&token, "cleansession", &cur_bridge->clean_session, saveptr)) return MOSQ_ERR_INVAL;
#else
					log__printf(NULL, MOSQ_LOG_WARNING, "Warning: Bridge support not available.");
#endif
				}else if(!strcmp(token, "clientid_prefixes")){
					if(reload){
						mosquitto__free(config->clientid_prefixes);
						config->clientid_prefixes = NULL;
					}
					if(conf__parse_string(&token, "clientid_prefixes", &config->clientid_prefixes, saveptr)) return MOSQ_ERR_INVAL;
				}else if(!strcmp(token, "connection")){
#ifdef WITH_BRIDGE
					if(reload) continue; // FIXME
					token = strtok_r(NULL, " ", &saveptr);
					if(token){
						config->bridge_count++;
						config->bridges = mosquitto__realloc(config->bridges, config->bridge_count*sizeof(struct mosquitto__bridge));
						if(!config->bridges){
							log__printf(NULL, MOSQ_LOG_ERR, "Error: Out of memory.");
							return MOSQ_ERR_NOMEM;
						}
						cur_bridge = &(config->bridges[config->bridge_count-1]);
						memset(cur_bridge, 0, sizeof(struct mosquitto__bridge));
						cur_bridge->name = mosquitto__strdup(token);
						if(!cur_bridge->name){
							log__printf(NULL, MOSQ_LOG_ERR, "Error: Out of memory.");
							return MOSQ_ERR_NOMEM;
						}
						cur_bridge->keepalive = 60;
						cur_bridge->notifications = true;
						cur_bridge->notifications_local_only = false;
						cur_bridge->start_type = bst_automatic;
						cur_bridge->idle_timeout = 60;
						cur_bridge->restart_timeout = 30;
						cur_bridge->threshold = 10;
						cur_bridge->try_private = true;
						cur_bridge->attempt_unsubscribe = true;
						cur_bridge->protocol_version = mosq_p_mqtt311;
					}else{
						log__printf(NULL, MOSQ_LOG_ERR, "Error: Empty connection value in configuration.");
						return MOSQ_ERR_INVAL;
					}
#else
					log__printf(NULL, MOSQ_LOG_WARNING, "Warning: Bridge support not available.");
#endif
				}else if(!strcmp(token, "connection_messages")){
					if(conf__parse_bool(&token, token, &config->connection_messages, saveptr)) return MOSQ_ERR_INVAL;
				}else if(!strcmp(token, "crlfile")){
#ifdef WITH_TLS
					if(reload) continue; // Listeners not valid for reloading.
					if(conf__parse_string(&token, "crlfile", &cur_listener->crlfile, saveptr)) return MOSQ_ERR_INVAL;
#else
					log__printf(NULL, MOSQ_LOG_WARNING, "Warning: TLS support not available.");
#endif
				}else if(!strcmp(token, "http_dir")){
#ifdef WITH_WEBSOCKETS
					if(reload) continue; // Listeners not valid for reloading.
					if(conf__parse_string(&token, "http_dir", &cur_listener->http_dir, saveptr)) return MOSQ_ERR_INVAL;
#else
					log__printf(NULL, MOSQ_LOG_WARNING, "Warning: Websockets support not available.");
#endif
				}else if(!strcmp(token, "idle_timeout")){
#ifdef WITH_BRIDGE
					if(reload) continue; // FIXME
					if(!cur_bridge){
						log__printf(NULL, MOSQ_LOG_ERR, "Error: Invalid bridge configuration.");
						return MOSQ_ERR_INVAL;
					}
					if(conf__parse_int(&token, "idle_timeout", &cur_bridge->idle_timeout, saveptr)) return MOSQ_ERR_INVAL;
					if(cur_bridge->idle_timeout < 1){
						log__printf(NULL, MOSQ_LOG_NOTICE, "idle_timeout interval too low, using 1 second.");
						cur_bridge->idle_timeout = 1;
					}
#else
					log__printf(NULL, MOSQ_LOG_WARNING, "Warning: Bridge support not available.");
#endif
				}else if(!strcmp(token, "include_dir")){
					if(level == 0){
						/* Only process include_dir from the main config file. */
						token = strtok_r(NULL, "", &saveptr);
						if(!token){
							log__printf(NULL, MOSQ_LOG_ERR, "Error: Empty include_dir value in configuration.");
							return 1;
						}
#ifdef WIN32
						snprintf(dirpath, MAX_PATH, "%s\\*.conf", token);
						fh = FindFirstFile(dirpath, &find_data);
						if(fh == INVALID_HANDLE_VALUE){
							log__printf(NULL, MOSQ_LOG_ERR, "Error: Unable to open include_dir '%s'.", token);
							return 1;
						}

						do{
							len = strlen(token)+1+strlen(find_data.cFileName)+1;
							conf_file = mosquitto__malloc(len+1);
							if(!conf_file){
								FindClose(fh);
								return MOSQ_ERR_NOMEM;
							}
							snprintf(conf_file, len, "%s\\%s", token, find_data.cFileName);
							conf_file[len] = '\0';
								
							rc = config__read_file(config, reload, conf_file, cr, level+1, &lineno_ext);
							if(rc){
								FindClose(fh);
								log__printf(NULL, MOSQ_LOG_ERR, "Error found at %s:%d.", conf_file, lineno_ext);
								mosquitto__free(conf_file);
								return rc;
							}
							mosquitto__free(conf_file);
						}while(FindNextFile(fh, &find_data));

						FindClose(fh);
#else
						dh = opendir(token);
						if(!dh){
							log__printf(NULL, MOSQ_LOG_ERR, "Error: Unable to open include_dir '%s'.", token);
							return 1;
						}
						while((de = readdir(dh)) != NULL){
							if(strlen(de->d_name) > 5){
								if(!strcmp(&de->d_name[strlen(de->d_name)-5], ".conf")){
									len = strlen(token)+1+strlen(de->d_name)+1;
									conf_file = mosquitto__malloc(len+1);
									if(!conf_file){
										closedir(dh);
										return MOSQ_ERR_NOMEM;
									}
									snprintf(conf_file, len, "%s/%s", token, de->d_name);
									conf_file[len] = '\0';
									
									rc = config__read_file(config, reload, conf_file, cr, level+1, &lineno_ext);
									if(rc){
										closedir(dh);
										log__printf(NULL, MOSQ_LOG_ERR, "Error found at %s:%d.", conf_file, lineno_ext);
										mosquitto__free(conf_file);
										return rc;
									}
									mosquitto__free(conf_file);
								}
							}
						}
						closedir(dh);
#endif
					}
				}else if(!strcmp(token, "keepalive_interval")){
#ifdef WITH_BRIDGE
					if(reload) continue; // FIXME
					if(!cur_bridge){
						log__printf(NULL, MOSQ_LOG_ERR, "Error: Invalid bridge configuration.");
						return MOSQ_ERR_INVAL;
					}
					if(conf__parse_int(&token, "keepalive_interval", &cur_bridge->keepalive, saveptr)) return MOSQ_ERR_INVAL;
					if(cur_bridge->keepalive < 5){
						log__printf(NULL, MOSQ_LOG_NOTICE, "keepalive interval too low, using 5 seconds.");
						cur_bridge->keepalive = 5;
					}
#else
					log__printf(NULL, MOSQ_LOG_WARNING, "Warning: Bridge support not available.");
#endif
				}else if(!strcmp(token, "keyfile")){
#ifdef WITH_TLS
					if(reload) continue; // Listeners not valid for reloading.
					if(conf__parse_string(&token, "keyfile", &cur_listener->keyfile, saveptr)) return MOSQ_ERR_INVAL;
#else
					log__printf(NULL, MOSQ_LOG_WARNING, "Warning: TLS support not available.");
#endif
				}else if(!strcmp(token, "listener")){
					if(reload) continue; // Listeners not valid for reloading.
					token = strtok_r(NULL, " ", &saveptr);
					if(token){
						config->listener_count++;
						config->listeners = mosquitto__realloc(config->listeners, sizeof(struct mosquitto__listener)*config->listener_count);
						if(!config->listeners){
							log__printf(NULL, MOSQ_LOG_ERR, "Error: Out of memory.");
							return MOSQ_ERR_NOMEM;
						}
						tmp_int = atoi(token);
						if(tmp_int < 1 || tmp_int > 65535){
							log__printf(NULL, MOSQ_LOG_ERR, "Error: Invalid port value (%d).", tmp_int);
							return MOSQ_ERR_INVAL;
						}
						cur_listener = &config->listeners[config->listener_count-1];
						memset(cur_listener, 0, sizeof(struct mosquitto__listener));
						cur_listener->protocol = mp_mqtt;
						cur_listener->port = tmp_int;
						token = strtok_r(NULL, "", &saveptr);
						if(token){
							cur_listener->host = mosquitto__strdup(token);
						}else{
							cur_listener->host = NULL;
						}
					}else{
						log__printf(NULL, MOSQ_LOG_ERR, "Error: Empty listener value in configuration.");
						return MOSQ_ERR_INVAL;
					}
				}else if(!strcmp(token, "local_clientid")){
#ifdef WITH_BRIDGE
					if(reload) continue; // FIXME
					if(!cur_bridge){
						log__printf(NULL, MOSQ_LOG_ERR, "Error: Invalid bridge configuration.");
						return MOSQ_ERR_INVAL;
					}
					if(conf__parse_string(&token, "bridge local clientd", &cur_bridge->local_clientid, saveptr)) return MOSQ_ERR_INVAL;
#else
					log__printf(NULL, MOSQ_LOG_WARNING, "Warning: Bridge support not available.");
#endif
				}else if(!strcmp(token, "local_password")){
#ifdef WITH_BRIDGE
					if(reload) continue; // FIXME
					if(!cur_bridge){
						log__printf(NULL, MOSQ_LOG_ERR, "Error: Invalid bridge configuration.");
						return MOSQ_ERR_INVAL;
					}
					if(conf__parse_string(&token, "bridge local_password", &cur_bridge->local_password, saveptr)) return MOSQ_ERR_INVAL;
#else
					log__printf(NULL, MOSQ_LOG_WARNING, "Warning: Bridge support not available.");
#endif
				}else if(!strcmp(token, "local_username")){
#ifdef WITH_BRIDGE
					if(reload) continue; // FIXME
					if(!cur_bridge){
						log__printf(NULL, MOSQ_LOG_ERR, "Error: Invalid bridge configuration.");
						return MOSQ_ERR_INVAL;
					}
					if(conf__parse_string(&token, "bridge local_username", &cur_bridge->local_username, saveptr)) return MOSQ_ERR_INVAL;
#else
					log__printf(NULL, MOSQ_LOG_WARNING, "Warning: Bridge support not available.");
#endif
				}else if(!strcmp(token, "log_dest")){
					token = strtok_r(NULL, " ", &saveptr);
					if(token){
						cr->log_dest_set = 1;
						if(!strcmp(token, "none")){
							cr->log_dest = MQTT3_LOG_NONE;
						}else if(!strcmp(token, "syslog")){
							cr->log_dest |= MQTT3_LOG_SYSLOG;
						}else if(!strcmp(token, "stdout")){
							cr->log_dest |= MQTT3_LOG_STDOUT;
						}else if(!strcmp(token, "stderr")){
							cr->log_dest |= MQTT3_LOG_STDERR;
						}else if(!strcmp(token, "topic")){
							cr->log_dest |= MQTT3_LOG_TOPIC;
						}else if(!strcmp(token, "file")){
							cr->log_dest |= MQTT3_LOG_FILE;
							if(config->log_fptr || config->log_file){
								log__printf(NULL, MOSQ_LOG_ERR, "Error: Duplicate \"log_dest file\" value.");
								return MOSQ_ERR_INVAL;
							}
							/* Get remaining string. */
							token = &token[strlen(token)+1];
							while(token[0] == ' ' || token[0] == '\t'){
								token++;
							}
							if(token[0]){
								config->log_file = mosquitto__strdup(token);
								if(!config->log_file){
									log__printf(NULL, MOSQ_LOG_ERR, "Error: Out of memory.");
									return MOSQ_ERR_NOMEM;
								}
							}else{
								log__printf(NULL, MOSQ_LOG_ERR, "Error: Empty \"log_dest file\" value in configuration.");
								return MOSQ_ERR_INVAL;
							}
						}else{
							log__printf(NULL, MOSQ_LOG_ERR, "Error: Invalid log_dest value (%s).", token);
							return MOSQ_ERR_INVAL;
						}
#if defined(WIN32) || defined(__CYGWIN__)
						if(service_handle){
							if(cr->log_dest == MQTT3_LOG_STDOUT || cr->log_dest == MQTT3_LOG_STDERR){
								log__printf(NULL, MOSQ_LOG_ERR, "Error: Cannot log to stdout/stderr when running as a Windows service.");
								return MOSQ_ERR_INVAL;
							}
						}
#endif
					}else{
						log__printf(NULL, MOSQ_LOG_ERR, "Error: Empty log_dest value in configuration.");
						return MOSQ_ERR_INVAL;
					}
				}else if(!strcmp(token, "log_facility")){
#if defined(WIN32) || defined(__CYGWIN__)
					log__printf(NULL, MOSQ_LOG_WARNING, "Warning: log_facility not supported on Windows.");
#else
					if(conf__parse_int(&token, "log_facility", &tmp_int, saveptr)) return MOSQ_ERR_INVAL;
					switch(tmp_int){
						case 0:
							config->log_facility = LOG_LOCAL0;
							break;
						case 1:
							config->log_facility = LOG_LOCAL1;
							break;
						case 2:
							config->log_facility = LOG_LOCAL2;
							break;
						case 3:
							config->log_facility = LOG_LOCAL3;
							break;
						case 4:
							config->log_facility = LOG_LOCAL4;
							break;
						case 5:
							config->log_facility = LOG_LOCAL5;
							break;
						case 6:
							config->log_facility = LOG_LOCAL6;
							break;
						case 7:
							config->log_facility = LOG_LOCAL7;
							break;
						default:
							log__printf(NULL, MOSQ_LOG_ERR, "Error: Invalid log_facility value (%d).", tmp_int);
							return MOSQ_ERR_INVAL;
					}
#endif
				}else if(!strcmp(token, "log_timestamp")){
					if(conf__parse_bool(&token, token, &config->log_timestamp, saveptr)) return MOSQ_ERR_INVAL;
				}else if(!strcmp(token, "log_type")){
					token = strtok_r(NULL, " ", &saveptr);
					if(token){
						cr->log_type_set = 1;
						if(!strcmp(token, "none")){
							cr->log_type = MOSQ_LOG_NONE;
						}else if(!strcmp(token, "information")){
							cr->log_type |= MOSQ_LOG_INFO;
						}else if(!strcmp(token, "notice")){
							cr->log_type |= MOSQ_LOG_NOTICE;
						}else if(!strcmp(token, "warning")){
							cr->log_type |= MOSQ_LOG_WARNING;
						}else if(!strcmp(token, "error")){
							cr->log_type |= MOSQ_LOG_ERR;
						}else if(!strcmp(token, "debug")){
							cr->log_type |= MOSQ_LOG_DEBUG;
						}else if(!strcmp(token, "subscribe")){
							cr->log_type |= MOSQ_LOG_SUBSCRIBE;
						}else if(!strcmp(token, "unsubscribe")){
							cr->log_type |= MOSQ_LOG_UNSUBSCRIBE;
#ifdef WITH_WEBSOCKETS
						}else if(!strcmp(token, "websockets")){
							cr->log_type |= MOSQ_LOG_WEBSOCKETS;
#endif
						}else if(!strcmp(token, "all")){
							cr->log_type = INT_MAX;
						}else{
							log__printf(NULL, MOSQ_LOG_ERR, "Error: Invalid log_type value (%s).", token);
							return MOSQ_ERR_INVAL;
						}
					}else{
						log__printf(NULL, MOSQ_LOG_ERR, "Error: Empty log_type value in configuration.");
					}
				}else if(!strcmp(token, "max_connections")){
					if(reload) continue; // Listeners not valid for reloading.
					token = strtok_r(NULL, " ", &saveptr);
					if(token){
						cur_listener->max_connections = atoi(token);
						if(cur_listener->max_connections < 0) cur_listener->max_connections = -1;
					}else{
						log__printf(NULL, MOSQ_LOG_ERR, "Error: Empty max_connections value in configuration.");
					}
				}else if(!strcmp(token, "max_inflight_bytes")){
					token = strtok_r(NULL, " ", &saveptr);
					if(token){
						cr->max_inflight_bytes = atol(token);
					}else{
						log__printf(NULL, MOSQ_LOG_ERR, "Error: Empty max_inflight_bytes value in configuration.");
					}
				}else if(!strcmp(token, "max_inflight_messages")){
					token = strtok_r(NULL, " ", &saveptr);
					if(token){
						cr->max_inflight_messages = atoi(token);
						if(cr->max_inflight_messages < 0) cr->max_inflight_messages = 0;
					}else{
						log__printf(NULL, MOSQ_LOG_ERR, "Error: Empty max_inflight_messages value in configuration.");
					}
				}else if(!strcmp(token, "max_queued_bytes")){
					token = strtok_r(NULL, " ", &saveptr);
					if(token){
						cr->max_queued_bytes = atol(token); /* 63 bits is ok right? */
					}else{
						log__printf(NULL, MOSQ_LOG_ERR, "Error: Empty max_queued_bytes value in configuration.");
					}
				}else if(!strcmp(token, "max_queued_messages")){
					token = strtok_r(NULL, " ", &saveptr);
					if(token){
						cr->max_queued_messages = atoi(token);
						if(cr->max_queued_messages < 0) cr->max_queued_messages = 0;
					}else{
						log__printf(NULL, MOSQ_LOG_ERR, "Error: Empty max_queued_messages value in configuration.");
					}
				}else if(!strcmp(token, "message_size_limit")){
					if(conf__parse_int(&token, "message_size_limit", (int *)&config->message_size_limit, saveptr)) return MOSQ_ERR_INVAL;
					if(config->message_size_limit > MQTT_MAX_PAYLOAD){
						log__printf(NULL, MOSQ_LOG_ERR, "Error: Invalid message_size_limit value (%d).", config->message_size_limit);
						return MOSQ_ERR_INVAL;
					}
				}else if(!strcmp(token, "mount_point")){
					if(reload) continue; // Listeners not valid for reloading.
					if(config->listener_count == 0){
						log__printf(NULL, MOSQ_LOG_ERR, "Error: You must use create a listener before using the mount_point option in the configuration file.");
						return MOSQ_ERR_INVAL;
					}
					if(conf__parse_string(&token, "mount_point", &cur_listener->mount_point, saveptr)) return MOSQ_ERR_INVAL;
					if(mosquitto_pub_topic_check(cur_listener->mount_point) != MOSQ_ERR_SUCCESS){
						log__printf(NULL, MOSQ_LOG_ERR,
								"Error: Invalid mount_point '%s'. Does it contain a wildcard character?",
								cur_listener->mount_point);
						return MOSQ_ERR_INVAL;
					}
				}else if(!strcmp(token, "notifications")){
#ifdef WITH_BRIDGE
					if(reload) continue; // FIXME
					if(!cur_bridge){
						log__printf(NULL, MOSQ_LOG_ERR, "Error: Invalid bridge configuration.");
						return MOSQ_ERR_INVAL;
					}
					if(conf__parse_bool(&token, "notifications", &cur_bridge->notifications, saveptr)) return MOSQ_ERR_INVAL;
#else
					log__printf(NULL, MOSQ_LOG_WARNING, "Warning: Bridge support not available.");
#endif
				}else if(!strcmp(token, "notifications_local_only")){
#ifdef WITH_BRIDGE
					if(reload) continue; // FIXME
					if(!cur_bridge){
						log__printf(NULL, MOSQ_LOG_ERR, "Error: Invalid bridge configuration");
						return MOSQ_ERR_INVAL;
					}
					if(conf__parse_bool(&token, "notifications_local_only", &cur_bridge->notifications_local_only, saveptr)) return MOSQ_ERR_INVAL;
#else					
					log__printf(NULL, MOSQ_LOG_WARNING, "Warning: Bridge support not available.");
#endif
				}else if(!strcmp(token, "notification_topic")){
#ifdef WITH_BRIDGE
					if(reload) continue; // FIXME
					if(!cur_bridge){
						log__printf(NULL, MOSQ_LOG_ERR, "Error: Invalid bridge configuration.");
						return MOSQ_ERR_INVAL;
					}
					if(conf__parse_string(&token, "notification_topic", &cur_bridge->notification_topic, saveptr)) return MOSQ_ERR_INVAL;
#else
					log__printf(NULL, MOSQ_LOG_WARNING, "Warning: Bridge support not available.");
#endif
				}else if(!strcmp(token, "password") || !strcmp(token, "remote_password")){
#ifdef WITH_BRIDGE
					if(reload) continue; // FIXME
					if(!cur_bridge){
						log__printf(NULL, MOSQ_LOG_ERR, "Error: Invalid bridge configuration.");
						return MOSQ_ERR_INVAL;
					}
					if(conf__parse_string(&token, "bridge remote_password", &cur_bridge->remote_password, saveptr)) return MOSQ_ERR_INVAL;
#else
					log__printf(NULL, MOSQ_LOG_WARNING, "Warning: Bridge support not available.");
#endif
				}else if(!strcmp(token, "password_file")){
					if(reload){
						mosquitto__free(config->password_file);
						config->password_file = NULL;
					}
					if(conf__parse_string(&token, "password_file", &config->password_file, saveptr)) return MOSQ_ERR_INVAL;
				}else if(!strcmp(token, "persistence") || !strcmp(token, "retained_persistence")){
					if(conf__parse_bool(&token, token, &config->persistence, saveptr)) return MOSQ_ERR_INVAL;
				}else if(!strcmp(token, "persistence_file")){
					if(conf__parse_string(&token, "persistence_file", &config->persistence_file, saveptr)) return MOSQ_ERR_INVAL;
				}else if(!strcmp(token, "persistence_location")){
					if(conf__parse_string(&token, "persistence_location", &config->persistence_location, saveptr)) return MOSQ_ERR_INVAL;
				}else if(!strcmp(token, "persistent_client_expiration")){
					token = strtok_r(NULL, " ", &saveptr);
					if(token){
						switch(token[strlen(token)-1]){
							case 'h':
								expiration_mult = 3600;
								break;
							case 'd':
								expiration_mult = 86400;
								break;
							case 'w':
								expiration_mult = 86400*7;
								break;
							case 'm':
								expiration_mult = 86400*30;
								break;
							case 'y':
								expiration_mult = 86400*365;
								break;
							default:
								log__printf(NULL, MOSQ_LOG_ERR, "Error: Invalid persistent_client_expiration duration in configuration.");
								return MOSQ_ERR_INVAL;
						}
						token[strlen(token)-1] = '\0';
						config->persistent_client_expiration = atoi(token)*expiration_mult;
						if(config->persistent_client_expiration <= 0){
							log__printf(NULL, MOSQ_LOG_ERR, "Error: Invalid persistent_client_expiration duration in configuration.");
							return MOSQ_ERR_INVAL;
						}
					}else{
						log__printf(NULL, MOSQ_LOG_ERR, "Error: Empty persistent_client_expiration value in configuration.");
					}
				}else if(!strcmp(token, "pid_file")){
					if(reload) continue; // pid file not valid for reloading.
					if(conf__parse_string(&token, "pid_file", &config->pid_file, saveptr)) return MOSQ_ERR_INVAL;
				}else if(!strcmp(token, "port")){
					if(reload) continue; // Listener not valid for reloading.
					if(config->default_listener.port){
						log__printf(NULL, MOSQ_LOG_WARNING, "Warning: Default listener port specified multiple times. Only the latest will be used.");
					}
					if(conf__parse_int(&token, "port", &tmp_int, saveptr)) return MOSQ_ERR_INVAL;
					if(tmp_int < 1 || tmp_int > 65535){
						log__printf(NULL, MOSQ_LOG_ERR, "Error: Invalid port value (%d).", tmp_int);
						return MOSQ_ERR_INVAL;
					}
					config->default_listener.port = tmp_int;
				}else if(!strcmp(token, "protocol")){
					token = strtok_r(NULL, " ", &saveptr);
					if(token){
						if(!strcmp(token, "mqtt")){
							cur_listener->protocol = mp_mqtt;
						/*
						}else if(!strcmp(token, "mqttsn")){
							cur_listener->protocol = mp_mqttsn;
						*/
						}else if(!strcmp(token, "websockets")){
#ifdef WITH_WEBSOCKETS
							cur_listener->protocol = mp_websockets;
							config->have_websockets_listener = true;
#else
							log__printf(NULL, MOSQ_LOG_ERR, "Error: Websockets support not available.");
							return MOSQ_ERR_INVAL;
#endif
						}else{
							log__printf(NULL, MOSQ_LOG_ERR, "Error: Invalid protocol value (%s).", token);
							return MOSQ_ERR_INVAL;
						}
					}else{
						log__printf(NULL, MOSQ_LOG_ERR, "Error: Empty protocol value in configuration.");
					}
				}else if(!strcmp(token, "psk_file")){
#ifdef REAL_WITH_TLS_PSK
					if(reload){
						mosquitto__free(config->psk_file);
						config->psk_file = NULL;
					}
					if(conf__parse_string(&token, "psk_file", &config->psk_file, saveptr)) return MOSQ_ERR_INVAL;
#else
					log__printf(NULL, MOSQ_LOG_WARNING, "Warning: TLS/TLS-PSK support not available.");
#endif
				}else if(!strcmp(token, "psk_hint")){
#ifdef REAL_WITH_TLS_PSK
					if(reload) continue; // Listeners not valid for reloading.
					if(conf__parse_string(&token, "psk_hint", &cur_listener->psk_hint, saveptr)) return MOSQ_ERR_INVAL;
#else
					log__printf(NULL, MOSQ_LOG_WARNING, "Warning: TLS/TLS-PSK support not available.");
#endif
				}else if(!strcmp(token, "queue_qos0_messages")){
					if(conf__parse_bool(&token, token, &config->queue_qos0_messages, saveptr)) return MOSQ_ERR_INVAL;
				}else if(!strcmp(token, "require_certificate")){
#ifdef WITH_TLS
					if(reload) continue; // Listeners not valid for reloading.
					if(conf__parse_bool(&token, "require_certificate", &cur_listener->require_certificate, saveptr)) return MOSQ_ERR_INVAL;
#else
					log__printf(NULL, MOSQ_LOG_WARNING, "Warning: TLS support not available.");
#endif
				}else if(!strcmp(token, "restart_timeout")){
#ifdef WITH_BRIDGE
					if(reload) continue; // FIXME
					if(!cur_bridge){
						log__printf(NULL, MOSQ_LOG_ERR, "Error: Invalid bridge configuration.");
						return MOSQ_ERR_INVAL;
					}
					if(conf__parse_int(&token, "restart_timeout", &cur_bridge->restart_timeout, saveptr)) return MOSQ_ERR_INVAL;
					if(cur_bridge->restart_timeout < 1){
						log__printf(NULL, MOSQ_LOG_NOTICE, "restart_timeout interval too low, using 1 second.");
						cur_bridge->restart_timeout = 1;
					}
#else
					log__printf(NULL, MOSQ_LOG_WARNING, "Warning: Bridge support not available.");
#endif
				}else if(!strcmp(token, "retry_interval")){
					log__printf(NULL, MOSQ_LOG_WARNING, "Warning: The retry_interval option is no longer available.");
				}else if(!strcmp(token, "round_robin")){
#ifdef WITH_BRIDGE
					if(reload) continue; // FIXME
					if(!cur_bridge){
						log__printf(NULL, MOSQ_LOG_ERR, "Error: Invalid bridge configuration.");
						return MOSQ_ERR_INVAL;
					}
					if(conf__parse_bool(&token, "round_robin", &cur_bridge->round_robin, saveptr)) return MOSQ_ERR_INVAL;
#else
					log__printf(NULL, MOSQ_LOG_WARNING, "Warning: Bridge support not available.");
#endif
				}else if(!strcmp(token, "start_type")){
#ifdef WITH_BRIDGE
					if(reload) continue; // FIXME
					if(!cur_bridge){
						log__printf(NULL, MOSQ_LOG_ERR, "Error: Invalid bridge configuration.");
						return MOSQ_ERR_INVAL;
					}
					token = strtok_r(NULL, " ", &saveptr);
					if(token){
						if(!strcmp(token, "automatic")){
							cur_bridge->start_type = bst_automatic;
						}else if(!strcmp(token, "lazy")){
							cur_bridge->start_type = bst_lazy;
						}else if(!strcmp(token, "manual")){
							log__printf(NULL, MOSQ_LOG_ERR, "Error: Manual start_type not supported.");
							return MOSQ_ERR_INVAL;
						}else if(!strcmp(token, "once")){
							cur_bridge->start_type = bst_once;
						}else{
							log__printf(NULL, MOSQ_LOG_ERR, "Error: Invalid start_type value in configuration (%s).", token);
							return MOSQ_ERR_INVAL;
						}
					}else{
						log__printf(NULL, MOSQ_LOG_ERR, "Error: Empty start_type value in configuration.");
						return MOSQ_ERR_INVAL;
					}
#else
					log__printf(NULL, MOSQ_LOG_WARNING, "Warning: Bridge support not available.");
#endif
				}else if(!strcmp(token, "store_clean_interval")){
					log__printf(NULL, MOSQ_LOG_WARNING, "Warning: store_clean_interval is no longer needed.");
				}else if(!strcmp(token, "sys_interval")){
					if(conf__parse_int(&token, "sys_interval", &config->sys_interval, saveptr)) return MOSQ_ERR_INVAL;
					if(config->sys_interval < 0 || config->sys_interval > 65535){
						log__printf(NULL, MOSQ_LOG_ERR, "Error: Invalid sys_interval value (%d).", config->sys_interval);
						return MOSQ_ERR_INVAL;
					}
				}else if(!strcmp(token, "threshold")){
#ifdef WITH_BRIDGE
					if(reload) continue; // FIXME
					if(!cur_bridge){
						log__printf(NULL, MOSQ_LOG_ERR, "Error: Invalid bridge configuration.");
						return MOSQ_ERR_INVAL;
					}
					if(conf__parse_int(&token, "threshold", &cur_bridge->threshold, saveptr)) return MOSQ_ERR_INVAL;
					if(cur_bridge->threshold < 1){
						log__printf(NULL, MOSQ_LOG_NOTICE, "threshold too low, using 1 message.");
						cur_bridge->threshold = 1;
					}
#else
					log__printf(NULL, MOSQ_LOG_WARNING, "Warning: Bridge support not available.");
#endif
				}else if(!strcmp(token, "tls_version")){
#if defined(WITH_TLS)
					if(reload) continue; // Listeners not valid for reloading.
					if(conf__parse_string(&token, "tls_version", &cur_listener->tls_version, saveptr)) return MOSQ_ERR_INVAL;
#else
					log__printf(NULL, MOSQ_LOG_WARNING, "Warning: TLS support not available.");
#endif
				}else if(!strcmp(token, "topic")){
#ifdef WITH_BRIDGE
					if(reload) continue; // FIXME
					if(!cur_bridge){
						log__printf(NULL, MOSQ_LOG_ERR, "Error: Invalid bridge configuration.");
						return MOSQ_ERR_INVAL;
					}
					token = strtok_r(NULL, " ", &saveptr);
					if(token){
						cur_bridge->topic_count++;
						cur_bridge->topics = mosquitto__realloc(cur_bridge->topics, 
								sizeof(struct mosquitto__bridge_topic)*cur_bridge->topic_count);
						if(!cur_bridge->topics){
							log__printf(NULL, MOSQ_LOG_ERR, "Error: Out of memory.");
							return MOSQ_ERR_NOMEM;
						}
						cur_topic = &cur_bridge->topics[cur_bridge->topic_count-1];
						if(!strcmp(token, "\"\"")){
							cur_topic->topic = NULL;
						}else{
							cur_topic->topic = mosquitto__strdup(token);
							if(!cur_topic->topic){
								log__printf(NULL, MOSQ_LOG_ERR, "Error: Out of memory.");
								return MOSQ_ERR_NOMEM;
							}
						}
						cur_topic->direction = bd_out;
						cur_topic->qos = 0;
						cur_topic->local_prefix = NULL;
						cur_topic->remote_prefix = NULL;
					}else{
						log__printf(NULL, MOSQ_LOG_ERR, "Error: Empty topic value in configuration.");
						return MOSQ_ERR_INVAL;
					}
					token = strtok_r(NULL, " ", &saveptr);
					if(token){
						if(!strcasecmp(token, "out")){
							cur_topic->direction = bd_out;
						}else if(!strcasecmp(token, "in")){
							cur_topic->direction = bd_in;
						}else if(!strcasecmp(token, "both")){
							cur_topic->direction = bd_both;
						}else{
							log__printf(NULL, MOSQ_LOG_ERR, "Error: Invalid bridge topic direction '%s'.", token);
							return MOSQ_ERR_INVAL;
						}
						token = strtok_r(NULL, " ", &saveptr);
						if(token){
							cur_topic->qos = atoi(token);
							if(cur_topic->qos < 0 || cur_topic->qos > 2){
								log__printf(NULL, MOSQ_LOG_ERR, "Error: Invalid bridge QoS level '%s'.", token);
								return MOSQ_ERR_INVAL;
							}

							token = strtok_r(NULL, " ", &saveptr);
							if(token){
								cur_bridge->topic_remapping = true;
								if(!strcmp(token, "\"\"")){
									cur_topic->local_prefix = NULL;
								}else{
									if(mosquitto_pub_topic_check(token) != MOSQ_ERR_SUCCESS){
										log__printf(NULL, MOSQ_LOG_ERR, "Error: Invalid bridge topic local prefix '%s'.", token);
										return MOSQ_ERR_INVAL;
									}
									cur_topic->local_prefix = mosquitto__strdup(token);
									if(!cur_topic->local_prefix){
										log__printf(NULL, MOSQ_LOG_ERR, "Error: Out of memory.");
										return MOSQ_ERR_NOMEM;
									}
								}

								token = strtok_r(NULL, " ", &saveptr);
								if(token){
									if(!strcmp(token, "\"\"")){
										cur_topic->remote_prefix = NULL;
									}else{
										if(mosquitto_pub_topic_check(token) != MOSQ_ERR_SUCCESS){
											log__printf(NULL, MOSQ_LOG_ERR, "Error: Invalid bridge topic remote prefix '%s'.", token);
											return MOSQ_ERR_INVAL;
										}
										cur_topic->remote_prefix = mosquitto__strdup(token);
										if(!cur_topic->remote_prefix){
											log__printf(NULL, MOSQ_LOG_ERR, "Error: Out of memory.");
											return MOSQ_ERR_NOMEM;
										}
									}
								}
							}
						}
					}
					if(cur_topic->topic == NULL && 
							(cur_topic->local_prefix == NULL || cur_topic->remote_prefix == NULL)){

						log__printf(NULL, MOSQ_LOG_ERR, "Error: Invalid bridge remapping.");
						return MOSQ_ERR_INVAL;
					}
					if(cur_topic->local_prefix){
						if(cur_topic->topic){
							len = strlen(cur_topic->topic) + strlen(cur_topic->local_prefix)+1;
							cur_topic->local_topic = mosquitto__malloc(len+1);
							if(!cur_topic->local_topic){
								log__printf(NULL, MOSQ_LOG_ERR, "Error: Out of memory.");
								return MOSQ_ERR_NOMEM;
							}
							snprintf(cur_topic->local_topic, len+1, "%s%s", cur_topic->local_prefix, cur_topic->topic);
							cur_topic->local_topic[len] = '\0';
						}else{
							cur_topic->local_topic = mosquitto__strdup(cur_topic->local_prefix);
							if(!cur_topic->local_topic){
								log__printf(NULL, MOSQ_LOG_ERR, "Error: Out of memory.");
								return MOSQ_ERR_NOMEM;
							}
						}
					}else{
						cur_topic->local_topic = mosquitto__strdup(cur_topic->topic);
						if(!cur_topic->local_topic){
							log__printf(NULL, MOSQ_LOG_ERR, "Error: Out of memory.");
							return MOSQ_ERR_NOMEM;
						}
					}

					if(cur_topic->remote_prefix){
						if(cur_topic->topic){
							len = strlen(cur_topic->topic) + strlen(cur_topic->remote_prefix)+1;
							cur_topic->remote_topic = mosquitto__malloc(len+1);
							if(!cur_topic->remote_topic){
								log__printf(NULL, MOSQ_LOG_ERR, "Error: Out of memory.");
								return MOSQ_ERR_NOMEM;
							}
							snprintf(cur_topic->remote_topic, len, "%s%s", cur_topic->remote_prefix, cur_topic->topic);
							cur_topic->remote_topic[len] = '\0';
						}else{
							cur_topic->remote_topic = mosquitto__strdup(cur_topic->remote_prefix);
							if(!cur_topic->remote_topic){
								log__printf(NULL, MOSQ_LOG_ERR, "Error: Out of memory.");
								return MOSQ_ERR_NOMEM;
							}
						}
					}else{
						cur_topic->remote_topic = mosquitto__strdup(cur_topic->topic);
						if(!cur_topic->remote_topic){
							log__printf(NULL, MOSQ_LOG_ERR, "Error: Out of memory.");
							return MOSQ_ERR_NOMEM;
						}
					}
#else
					log__printf(NULL, MOSQ_LOG_WARNING, "Warning: Bridge support not available.");
#endif
				}else if(!strcmp(token, "try_private")){
#ifdef WITH_BRIDGE
					if(reload) continue; // FIXME
					if(!cur_bridge){
						log__printf(NULL, MOSQ_LOG_ERR, "Error: Invalid bridge configuration.");
						return MOSQ_ERR_INVAL;
					}
					if(conf__parse_bool(&token, "try_private", &cur_bridge->try_private, saveptr)) return MOSQ_ERR_INVAL;
#else
					log__printf(NULL, MOSQ_LOG_WARNING, "Warning: Bridge support not available.");
#endif
				}else if(!strcmp(token, "upgrade_outgoing_qos")){
					if(conf__parse_bool(&token, token, &config->upgrade_outgoing_qos, saveptr)) return MOSQ_ERR_INVAL;
				}else if(!strcmp(token, "use_identity_as_username")){
#ifdef WITH_TLS
					if(reload) continue; // Listeners not valid for reloading.
					if(conf__parse_bool(&token, "use_identity_as_username", &cur_listener->use_identity_as_username, saveptr)) return MOSQ_ERR_INVAL;
#else
					log__printf(NULL, MOSQ_LOG_WARNING, "Warning: TLS support not available.");
#endif
				}else if(!strcmp(token, "use_subject_as_username")){
#ifdef WITH_TLS
					if(reload) continue; // Listeners not valid for reloading.
					if(conf__parse_bool(&token, "use_subject_as_username", &cur_listener->use_subject_as_username, saveptr)) return MOSQ_ERR_INVAL;
#else
					log__printf(NULL, MOSQ_LOG_WARNING, "Warning: TLS support not available.");
#endif
				}else if(!strcmp(token, "user")){
					if(reload) continue; // Drop privileges user not valid for reloading.
					if(conf__parse_string(&token, "user", &config->user, saveptr)) return MOSQ_ERR_INVAL;
				}else if(!strcmp(token, "use_username_as_clientid")){
					if(reload) continue; // Listeners not valid for reloading.
					if(conf__parse_bool(&token, "use_username_as_clientid", &cur_listener->use_username_as_clientid, saveptr)) return MOSQ_ERR_INVAL;
				}else if(!strcmp(token, "username") || !strcmp(token, "remote_username")){
#ifdef WITH_BRIDGE
					if(reload) continue; // FIXME
					if(!cur_bridge){
						log__printf(NULL, MOSQ_LOG_ERR, "Error: Invalid bridge configuration.");
						return MOSQ_ERR_INVAL;
					}
					token = strtok_r(NULL, " ", &saveptr);
					if(token){
						if(cur_bridge->remote_username){
							log__printf(NULL, MOSQ_LOG_ERR, "Error: Duplicate username value in bridge configuration.");
							return MOSQ_ERR_INVAL;
						}
						cur_bridge->remote_username = mosquitto__strdup(token);
						if(!cur_bridge->remote_username){
							log__printf(NULL, MOSQ_LOG_ERR, "Error: Out of memory.");
							return MOSQ_ERR_NOMEM;
						}
					}else{
						log__printf(NULL, MOSQ_LOG_ERR, "Error: Empty username value in configuration.");
						return MOSQ_ERR_INVAL;
					}
#else
					log__printf(NULL, MOSQ_LOG_WARNING, "Warning: Bridge support not available.");
#endif
				}else if(!strcmp(token, "websockets_log_level")){
#ifdef WITH_WEBSOCKETS
					if(conf__parse_int(&token, "websockets_log_level", &config->websockets_log_level, saveptr)) return MOSQ_ERR_INVAL;
#else
					log__printf(NULL, MOSQ_LOG_WARNING, "Warning: Websockets support not available.");
#endif
				}else if(!strcmp(token, "trace_level")
						|| !strcmp(token, "ffdc_output")
						|| !strcmp(token, "max_log_entries")
						|| !strcmp(token, "trace_output")){
					log__printf(NULL, MOSQ_LOG_WARNING, "Warning: Unsupported rsmb configuration option \"%s\".", token);
				}else{
					log__printf(NULL, MOSQ_LOG_ERR, "Error: Unknown configuration variable \"%s\".", token);
					return MOSQ_ERR_INVAL;
				}
			}
		}
	}
	return MOSQ_ERR_SUCCESS;
}

int config__read_file(struct mosquitto__config *config, bool reload, const char *file, struct config_recurse *cr, int level, int *lineno)
{
	int rc;
	FILE *fptr = NULL;

	fptr = mosquitto__fopen(file, "rt");
	if(!fptr){
		log__printf(NULL, MOSQ_LOG_ERR, "Error: Unable to open config file %s\n", file);
		return 1;
	}

	rc = config__read_file_core(config, reload, file, cr, level, lineno, fptr);
	fclose(fptr);

	return rc;
}


static int config__check(struct mosquitto__config *config)
{
	/* Checks that are easy to make after the config has been loaded. */

#ifdef WITH_BRIDGE
	int i, j;
	struct mosquitto__bridge *bridge1, *bridge2;
	char hostname[256];
	int len;

	/* Check for bridge duplicate local_clientid, need to generate missing IDs
	 * first. */
	for(i=0; i<config->bridge_count; i++){
		bridge1 = &config->bridges[i];

		if(!bridge1->remote_clientid){
			if(!gethostname(hostname, 256)){
				len = strlen(hostname) + strlen(bridge1->name) + 2;
				bridge1->remote_clientid = mosquitto__malloc(len);
				if(!bridge1->remote_clientid){
					return MOSQ_ERR_NOMEM;
				}
				snprintf(bridge1->remote_clientid, len, "%s.%s", hostname, bridge1->name);
			}else{
				return 1;
			}
		}

		if(!bridge1->local_clientid){
			len = strlen(bridge1->remote_clientid) + strlen("local.") + 2;
			bridge1->local_clientid = mosquitto__malloc(len);
			if(!bridge1->local_clientid){
				log__printf(NULL, MOSQ_LOG_ERR, "Error: Out of memory.");
				return MOSQ_ERR_NOMEM;
			}
			snprintf(bridge1->local_clientid, len, "local.%s", bridge1->remote_clientid);
		}
	}

	for(i=0; i<config->bridge_count; i++){
		bridge1 = &config->bridges[i];
		for(j=i+1; j<config->bridge_count; j++){
			bridge2 = &config->bridges[j];
			if(!strcmp(bridge1->local_clientid, bridge2->local_clientid)){
				log__printf(NULL, MOSQ_LOG_ERR, "Error: Bridge local_clientid "
						"'%s' is not unique. Try changing or setting the "
						"local_clientid value for one of the bridges.",
						bridge1->local_clientid);
				return MOSQ_ERR_INVAL;
			}
		}
	}
#endif
	return MOSQ_ERR_SUCCESS;
}


static int conf__parse_bool(char **token, const char *name, bool *value, char *saveptr)
{
	*token = strtok_r(NULL, " ", &saveptr);
	if(*token){
		if(!strcmp(*token, "false") || !strcmp(*token, "0")){
			*value = false;
		}else if(!strcmp(*token, "true") || !strcmp(*token, "1")){
			*value = true;
		}else{
			log__printf(NULL, MOSQ_LOG_ERR, "Error: Invalid %s value (%s).", name, *token);
		}
	}else{
		log__printf(NULL, MOSQ_LOG_ERR, "Error: Empty %s value in configuration.", name);
		return MOSQ_ERR_INVAL;
	}
	
	return MOSQ_ERR_SUCCESS;
}

static int conf__parse_int(char **token, const char *name, int *value, char *saveptr)
{
	*token = strtok_r(NULL, " ", &saveptr);
	if(*token){
		*value = atoi(*token);
	}else{
		log__printf(NULL, MOSQ_LOG_ERR, "Error: Empty %s value in configuration.", name);
		return MOSQ_ERR_INVAL;
	}

	return MOSQ_ERR_SUCCESS;
}

static int conf__parse_string(char **token, const char *name, char **value, char *saveptr)
{
	*token = strtok_r(NULL, "", &saveptr);
	if(*token){
		if(*value){
			log__printf(NULL, MOSQ_LOG_ERR, "Error: Duplicate %s value in configuration.", name);
			return MOSQ_ERR_INVAL;
		}
		/* Deal with multiple spaces at the beginning of the string. */
		while((*token)[0] == ' ' || (*token)[0] == '\t'){
			(*token)++;
		}
		*value = mosquitto__strdup(*token);
		if(!*value){
			log__printf(NULL, MOSQ_LOG_ERR, "Error: Out of memory.");
			return MOSQ_ERR_NOMEM;
		}
	}else{
		log__printf(NULL, MOSQ_LOG_ERR, "Error: Empty %s value in configuration.", name);
		return MOSQ_ERR_INVAL;
	}
	return MOSQ_ERR_SUCCESS;
}<|MERGE_RESOLUTION|>--- conflicted
+++ resolved
@@ -332,11 +332,7 @@
 static void print_usage(void)
 {
 	printf("mosquitto version %s (build date %s)\n\n", VERSION, TIMESTAMP);
-<<<<<<< HEAD
 	printf("mosquitto is an MQTT v3.1.1 broker.\n\n");
-=======
-	printf("mosquitto is an MQTT v3.1.1/v3.1 broker.\n\n");
->>>>>>> 4c43f4ce
 	printf("Usage: mosquitto [-c config_file] [-d] [-h] [-p port]\n\n");
 	printf(" -c : specify the broker config file.\n");
 	printf(" -d : put the broker into the background after starting.\n");
