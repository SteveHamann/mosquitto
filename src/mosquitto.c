/*
Copyright (c) 2009-2016 Roger Light <roger@atchoo.org>

All rights reserved. This program and the accompanying materials
are made available under the terms of the Eclipse Public License v1.0
and Eclipse Distribution License v1.0 which accompany this distribution.
 
The Eclipse Public License is available at
   http://www.eclipse.org/legal/epl-v10.html
and the Eclipse Distribution License is available at
  http://www.eclipse.org/org/documents/edl-v10.php.
 
Contributors:
   Roger Light - initial implementation and documentation.
*/

#include "config.h"

#ifndef WIN32
/* For initgroups() */
#  define _BSD_SOURCE
#  include <unistd.h>
#  include <grp.h>
#  include <assert.h>
#endif

#ifndef WIN32
#include <pwd.h>
#else
#include <process.h>
#include <winsock2.h>
#include <ws2tcpip.h>
#endif

#ifndef WIN32
#  include <sys/time.h>
#endif

#include <errno.h>
#include <signal.h>
#include <stdio.h>
#include <string.h>
#ifdef WITH_SYSTEMD
#  include <systemd/sd-daemon.h>
#endif
#ifdef WITH_WRAP
#include <tcpd.h>
#endif
#ifdef WITH_WEBSOCKETS
#  include <libwebsockets.h>
#endif

#include "mosquitto_broker_internal.h"
#include "memory_mosq.h"
#include "util_mosq.h"

struct mosquitto_db int_db;

bool flag_reload = false;
#ifdef WITH_PERSISTENCE
bool flag_db_backup = false;
#endif
bool flag_tree_print = false;
int run;
#ifdef WITH_WRAP
#include <syslog.h>
int allow_severity = LOG_INFO;
int deny_severity = LOG_INFO;
#endif

void handle_sigint(int signal);
void handle_sigusr1(int signal);
void handle_sigusr2(int signal);
#ifdef SIGHUP
void handle_sighup(int signal);
#endif

struct mosquitto_db *mosquitto__get_db(void)
{
	return &int_db;
}

/* mosquitto shouldn't run as root.
 * This function will attempt to change to an unprivileged user and group if
 * running as root. The user is given in config->user.
 * Returns 1 on failure (unknown user, setuid/setgid failure)
 * Returns 0 on success.
 * Note that setting config->user to "root" does not produce an error, but it
 * strongly discouraged.
 */
int drop_privileges(struct mosquitto__config *config, bool temporary)
{
#if !defined(__CYGWIN__) && !defined(WIN32)
	struct passwd *pwd;
	char err[256];
	int rc;

	if(geteuid() == 0){
		if(config->user && strcmp(config->user, "root")){
			pwd = getpwnam(config->user);
			if(!pwd){
				log__printf(NULL, MOSQ_LOG_ERR, "Error: Invalid user '%s'.", config->user);
				return 1;
			}
			if(initgroups(config->user, pwd->pw_gid) == -1){
				strerror_r(errno, err, 256);
				log__printf(NULL, MOSQ_LOG_ERR, "Error setting groups whilst dropping privileges: %s.", err);
				return 1;
			}
			if(temporary){
				rc = setegid(pwd->pw_gid);
			}else{
				rc = setgid(pwd->pw_gid);
			}
			if(rc == -1){
				strerror_r(errno, err, 256);
				log__printf(NULL, MOSQ_LOG_ERR, "Error setting gid whilst dropping privileges: %s.", err);
				return 1;
			}
			if(temporary){
				rc = seteuid(pwd->pw_uid);
			}else{
				rc = setuid(pwd->pw_uid);
			}
			if(rc == -1){
				strerror_r(errno, err, 256);
				log__printf(NULL, MOSQ_LOG_ERR, "Error setting uid whilst dropping privileges: %s.", err);
				return 1;
			}
		}
		if(geteuid() == 0 || getegid() == 0){
			log__printf(NULL, MOSQ_LOG_WARNING, "Warning: Mosquitto should not be run as root/administrator.");
		}
	}
#endif
	return MOSQ_ERR_SUCCESS;
}

int restore_privileges(void)
{
#if !defined(__CYGWIN__) && !defined(WIN32)
	char err[256];
	int rc;

	if(getuid() == 0){
		rc = setegid(0);
		if(rc == -1){
			strerror_r(errno, err, 256);
			log__printf(NULL, MOSQ_LOG_ERR, "Error setting gid whilst restoring privileges: %s.", err);
			return 1;
		}
		rc = seteuid(0);
		if(rc == -1){
			strerror_r(errno, err, 256);
			log__printf(NULL, MOSQ_LOG_ERR, "Error setting uid whilst restoring privileges: %s.", err);
			return 1;
		}
	}
#endif
	return MOSQ_ERR_SUCCESS;
}


void mosquitto__daemonise(void)
{
#ifndef WIN32
	char err[256];
	pid_t pid;

	pid = fork();
	if(pid < 0){
		strerror_r(errno, err, 256);
		log__printf(NULL, MOSQ_LOG_ERR, "Error in fork: %s", err);
		exit(1);
	}
	if(pid > 0){
		exit(0);
	}
	if(setsid() < 0){
		strerror_r(errno, err, 256);
		log__printf(NULL, MOSQ_LOG_ERR, "Error in setsid: %s", err);
		exit(1);
	}

	assert(freopen("/dev/null", "r", stdin));
	assert(freopen("/dev/null", "w", stdout));
	assert(freopen("/dev/null", "w", stderr));
#else
	log__printf(NULL, MOSQ_LOG_WARNING, "Warning: Can't start in daemon mode in Windows.");
#endif
}


int main(int argc, char *argv[])
{
	mosq_sock_t *listensock = NULL;
	int listensock_count = 0;
	int listensock_index = 0;
	struct mosquitto__config config;
	int i, j;
	FILE *pid;
	int listener_max;
	int rc;
#ifdef WIN32
	SYSTEMTIME st;
#else
	struct timeval tv;
#endif
	struct mosquitto *ctxt, *ctxt_tmp;

#if defined(WIN32) || defined(__CYGWIN__)
	if(argc == 2){
		if(!strcmp(argv[1], "run")){
			service_run();
			return 0;
		}else if(!strcmp(argv[1], "install")){
			service_install();
			return 0;
		}else if(!strcmp(argv[1], "uninstall")){
			service_uninstall();
			return 0;
		}
	}
#endif


#ifdef WIN32
	GetSystemTime(&st);
	srand(st.wSecond + st.wMilliseconds);
#else
	gettimeofday(&tv, NULL);
	srand(tv.tv_sec + tv.tv_usec);
#endif

	memset(&int_db, 0, sizeof(struct mosquitto_db));

	net__init();

	config__init(&config);
	rc = config__parse_args(&config, argc, argv);
	if(rc != MOSQ_ERR_SUCCESS) return rc;
	int_db.config = &config;

	if(config.daemon){
		mosquitto__daemonise();
	}

	if(config.daemon && config.pid_file){
<<<<<<< HEAD
		pid = mosquitto__fopen(config.pid_file, "wt");
=======
		pid = _mosquitto_fopen(config.pid_file, "wt", false);
>>>>>>> 8de5ed44
		if(pid){
			fprintf(pid, "%d", getpid());
			fclose(pid);
		}else{
			log__printf(NULL, MOSQ_LOG_ERR, "Error: Unable to write pid file.");
			return 1;
		}
	}

	rc = db__open(&config, &int_db);
	if(rc != MOSQ_ERR_SUCCESS){
		log__printf(NULL, MOSQ_LOG_ERR, "Error: Couldn't open database.");
		return rc;
	}

	/* Initialise logging only after initialising the database in case we're
	 * logging to topics */
	if(log__init(&config)){
		rc = 1;
		return rc;
	}
	log__printf(NULL, MOSQ_LOG_INFO, "mosquitto version %s (build date %s) starting", VERSION, TIMESTAMP);
	if(config.config_file){
		log__printf(NULL, MOSQ_LOG_INFO, "Config loaded from %s.", config.config_file);
	}else{
		log__printf(NULL, MOSQ_LOG_INFO, "Using default config.");
	}

	rc = mosquitto_security_module_init(&int_db);
	if(rc) return rc;
	rc = mosquitto_security_init(&int_db, false);
	if(rc) return rc;

#ifdef WITH_SYS_TREE
	sys_tree__init(&int_db);
#endif

	listener_max = -1;
	listensock_index = 0;
	for(i=0; i<config.listener_count; i++){
		if(config.listeners[i].protocol == mp_mqtt){
			if(net__socket_listen(&config.listeners[i])){
				db__close(&int_db);
				if(config.pid_file){
					remove(config.pid_file);
				}
				return 1;
			}
			listensock_count += config.listeners[i].sock_count;
			listensock = mosquitto__realloc(listensock, sizeof(mosq_sock_t)*listensock_count);
			if(!listensock){
				db__close(&int_db);
				if(config.pid_file){
					remove(config.pid_file);
				}
				return 1;
			}
			for(j=0; j<config.listeners[i].sock_count; j++){
				if(config.listeners[i].socks[j] == INVALID_SOCKET){
					db__close(&int_db);
					if(config.pid_file){
						remove(config.pid_file);
					}
					return 1;
				}
				listensock[listensock_index] = config.listeners[i].socks[j];
				if(listensock[listensock_index] > listener_max){
					listener_max = listensock[listensock_index];
				}
				listensock_index++;
			}
		}else if(config.listeners[i].protocol == mp_websockets){
#ifdef WITH_WEBSOCKETS
			config.listeners[i].ws_context = mosq_websockets_init(&config.listeners[i], config.websockets_log_level);
			if(!config.listeners[i].ws_context){
				log__printf(NULL, MOSQ_LOG_ERR, "Error: Unable to create websockets listener on port %d.", config.listeners[i].port);
				return 1;
			}
#endif
		}
	}

	rc = drop_privileges(&config, false);
	if(rc != MOSQ_ERR_SUCCESS) return rc;

	signal(SIGINT, handle_sigint);
	signal(SIGTERM, handle_sigint);
#ifdef SIGHUP
	signal(SIGHUP, handle_sighup);
#endif
#ifndef WIN32
	signal(SIGUSR1, handle_sigusr1);
	signal(SIGUSR2, handle_sigusr2);
	signal(SIGPIPE, SIG_IGN);
#endif
#ifdef WIN32
	CreateThread(NULL, 0, SigThreadProc, NULL, 0, NULL);
#endif

#ifdef WITH_BRIDGE
	for(i=0; i<config.bridge_count; i++){
		if(bridge__new(&int_db, &(config.bridges[i]))){
			log__printf(NULL, MOSQ_LOG_WARNING, "Warning: Unable to connect to bridge %s.", 
					config.bridges[i].name);
		}
	}
#endif

#ifdef WITH_SYSTEMD
	sd_notify(0, "READY=1");
#endif

	run = 1;
	rc = mosquitto_main_loop(&int_db, listensock, listensock_count, listener_max);

	log__printf(NULL, MOSQ_LOG_INFO, "mosquitto version %s terminating", VERSION);
	log__close(&config);

<<<<<<< HEAD
#ifdef WITH_PERSISTENCE
	if(config.persistence){
		persist__backup(&int_db, true);
	}
#endif

=======
>>>>>>> 8de5ed44
#ifdef WITH_WEBSOCKETS
	for(i=0; i<int_db.config->listener_count; i++){
		if(int_db.config->listeners[i].ws_context){
			libwebsocket_context_destroy(int_db.config->listeners[i].ws_context);
		}
		mosquitto__free(int_db.config->listeners[i].ws_protocol);
	}
#endif

	HASH_ITER(hh_id, int_db.contexts_by_id, ctxt, ctxt_tmp){
#ifdef WITH_WEBSOCKETS
		if(!ctxt->wsi){
			context__cleanup(&int_db, ctxt, true);
		}
#else
		context__cleanup(&int_db, ctxt, true);
#endif
	}
	HASH_ITER(hh_sock, int_db.contexts_by_sock, ctxt, ctxt_tmp){
		context__cleanup(&int_db, ctxt, true);
	}
#ifdef WITH_BRIDGE
	for(i=0; i<int_db.bridge_count; i++){
		if(int_db.bridges[i]){
			context__cleanup(&int_db, int_db.bridges[i], true);
		}
	}
	mosquitto__free(int_db.bridges);
#endif
	context__free_disused(&int_db);

<<<<<<< HEAD
	db__close(&int_db);
=======
#ifdef WITH_PERSISTENCE
	if(config.persistence){
		mqtt3_db_backup(&int_db, true);
	}
#endif

	mqtt3_db_close(&int_db);
>>>>>>> 8de5ed44

	if(listensock){
		for(i=0; i<listensock_count; i++){
			if(listensock[i] != INVALID_SOCKET){
#ifndef WIN32
				close(listensock[i]);
#else
				closesocket(listensock[i]);
#endif
			}
		}
		mosquitto__free(listensock);
	}

	mosquitto_security_module_cleanup(&int_db);

	if(config.pid_file){
		remove(config.pid_file);
	}

	config__cleanup(int_db.config);
	net__cleanup();

	return rc;
}

#ifdef WIN32
int WINAPI WinMain(HINSTANCE hInstance, HINSTANCE hPrevInstance, LPSTR lpCmdLine, int nCmdShow)
{
	char **argv;
	int argc = 1;
	char *token;
	char *saveptr = NULL;
	int rc;

	argv = mosquitto__malloc(sizeof(char *)*1);
	argv[0] = "mosquitto";
	token = strtok_r(lpCmdLine, " ", &saveptr);
	while(token){
		argc++;
		argv = mosquitto__realloc(argv, sizeof(char *)*argc);
		if(!argv){
			fprintf(stderr, "Error: Out of memory.\n");
			return MOSQ_ERR_NOMEM;
		}
		argv[argc-1] = token;
		token = strtok_r(NULL, " ", &saveptr);
	}
	rc = main(argc, argv);
	mosquitto__free(argv);
	return rc;
}
#endif<|MERGE_RESOLUTION|>--- conflicted
+++ resolved
@@ -246,11 +246,7 @@
 	}
 
 	if(config.daemon && config.pid_file){
-<<<<<<< HEAD
-		pid = mosquitto__fopen(config.pid_file, "wt");
-=======
-		pid = _mosquitto_fopen(config.pid_file, "wt", false);
->>>>>>> 8de5ed44
+		pid = mosquitto__fopen(config.pid_file, "wt", false);
 		if(pid){
 			fprintf(pid, "%d", getpid());
 			fclose(pid);
@@ -369,15 +365,6 @@
 	log__printf(NULL, MOSQ_LOG_INFO, "mosquitto version %s terminating", VERSION);
 	log__close(&config);
 
-<<<<<<< HEAD
-#ifdef WITH_PERSISTENCE
-	if(config.persistence){
-		persist__backup(&int_db, true);
-	}
-#endif
-
-=======
->>>>>>> 8de5ed44
 #ifdef WITH_WEBSOCKETS
 	for(i=0; i<int_db.config->listener_count; i++){
 		if(int_db.config->listeners[i].ws_context){
@@ -409,17 +396,13 @@
 #endif
 	context__free_disused(&int_db);
 
-<<<<<<< HEAD
-	db__close(&int_db);
-=======
 #ifdef WITH_PERSISTENCE
 	if(config.persistence){
-		mqtt3_db_backup(&int_db, true);
-	}
-#endif
-
-	mqtt3_db_close(&int_db);
->>>>>>> 8de5ed44
+		persist__backup(&int_db, true);
+	}
+#endif
+
+	db__close(&int_db);
 
 	if(listensock){
 		for(i=0; i<listensock_count; i++){
