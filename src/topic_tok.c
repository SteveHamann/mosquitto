--- conflicted
+++ resolved
@@ -95,15 +95,9 @@
 	}
 
 	if(!strcmp((*topics)[0], "$share")){
-<<<<<<< HEAD
-		if(count < 2){
+		if(count < 3 || (count == 3 && strlen((*topics)[2]) == 0)){
 			mosquitto_FREE(*local_sub);
 			mosquitto_FREE(*topics);
-=======
-		if(count < 3 || (count == 3 && strlen((*topics)[2]) == 0)){
-			mosquitto__free(*local_sub);
-			mosquitto__free(*topics);
->>>>>>> fb9b1153
 			return MOSQ_ERR_PROTOCOL;
 		}
 
