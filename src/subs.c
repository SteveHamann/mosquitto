/*
Copyright (c) 2010-2021 Roger Light <roger@atchoo.org>

All rights reserved. This program and the accompanying materials
are made available under the terms of the Eclipse Public License 2.0
and Eclipse Distribution License v1.0 which accompany this distribution.

The Eclipse Public License is available at
   https://www.eclipse.org/legal/epl-2.0/
and the Eclipse Distribution License is available at
  http://www.eclipse.org/org/documents/edl-v10.php.

SPDX-License-Identifier: EPL-2.0 OR BSD-3-Clause

Contributors:
   Roger Light - initial implementation and documentation.
*/

/* A note on matching topic subscriptions.
 *
 * Topics can be up to 32767 characters in length. The / character is used as a
 * hierarchy delimiter. Messages are published to a particular topic.
 * Clients may subscribe to particular topics directly, but may also use
 * wildcards in subscriptions.  The + and # characters are used as wildcards.
 * The # wildcard can be used at the end of a subscription only, and is a
 * wildcard for the level of hierarchy at which it is placed and all subsequent
 * levels.
 * The + wildcard may be used at any point within the subscription and is a
 * wildcard for only the level of hierarchy at which it is placed.
 * Neither wildcard may be used as part of a substring.
 * Valid:
 * 	a/b/+
 * 	a/+/c
 * 	a/#
 * 	a/b/#
 * 	#
 * 	+/b/c
 * 	+/+/+
 * Invalid:
 *	a/#/c
 *	a+/b/c
 * Valid but non-matching:
 *	a/b
 *	a/+
 *	+/b
 *	b/c/a
 *	a/b/d
 */

#include "config.h"

#include <assert.h>
#include <stdio.h>
#include <string.h>

#include "mosquitto_broker_internal.h"
#include "memory_mosq.h"
#include "mosquitto/mqtt_protocol.h"
#include "util_mosq.h"

#include "utlist.h"

static int subs__send(struct mosquitto__subleaf *leaf, const char *topic, uint8_t qos, int retain, struct mosquitto__base_msg *stored)
{
	bool client_retain;
	uint16_t mid;
	uint8_t client_qos, msg_qos;
	int rc2;

	/* Check for ACL topic access. */
	rc2 = mosquitto_acl_check(leaf->context, topic, stored->data.payloadlen, stored->data.payload, stored->data.qos, stored->data.retain, MOSQ_ACL_READ);
	if(rc2 == MOSQ_ERR_ACL_DENIED){
		return MOSQ_ERR_SUCCESS;
	}else if(rc2 == MOSQ_ERR_SUCCESS){
		client_qos = MQTT_SUB_OPT_GET_QOS(leaf->subscription_options);

		if(db.config->upgrade_outgoing_qos){
			msg_qos = client_qos;
		}else{
			if(qos > client_qos){
				msg_qos = client_qos;
			}else{
				msg_qos = qos;
			}
		}
		if(msg_qos){
			mid = mosquitto__mid_generate(leaf->context);
		}else{
			mid = 0;
		}
		if(MQTT_SUB_OPT_GET_RETAIN_AS_PUBLISHED(leaf->subscription_options)){
			client_retain = retain;
		}else{
			client_retain = false;
		}
		if(db__message_insert_outgoing(leaf->context, 0, mid, msg_qos, client_retain, stored, leaf->identifier, true, true) == 1){
			return 1;
		}
	}else{
		return 1; /* Application error */
	}
	return 0;
}


static int subs__shared_process(struct mosquitto__subhier *hier, const char *topic, uint8_t qos, int retain, struct mosquitto__base_msg *stored)
{
	int rc = 0, rc2;
	struct mosquitto__subshared *shared, *shared_tmp;
	struct mosquitto__subleaf *leaf;

	HASH_ITER(hh, hier->shared, shared, shared_tmp){
		leaf = shared->subs;
		rc2 = subs__send(leaf, topic, qos, retain, stored);
		/* Remove current from the top, add back to the bottom */
		DL_DELETE(shared->subs, leaf);
		DL_APPEND(shared->subs, leaf);

		if(rc2) rc = 1;
	}

	return rc;
}

static int subs__process(struct mosquitto__subhier *hier, const char *source_id, const char *topic, uint8_t qos, int retain, struct mosquitto__base_msg *stored)
{
	int rc = 0;
	int rc2;
	struct mosquitto__subleaf *leaf;

	rc = subs__shared_process(hier, topic, qos, retain, stored);

	leaf = hier->subs;
	while(source_id && leaf){
		if(!leaf->context->id || (MQTT_SUB_OPT_GET_NO_LOCAL(leaf->subscription_options) && !strcmp(leaf->context->id, source_id))){
			leaf = leaf->next;
			continue;
		}
		rc2 = subs__send(leaf, topic, qos, retain, stored);
		if(rc2){
			rc = 1;
		}
		leaf = leaf->next;
	}
	if(hier->subs || hier->shared){
		return rc;
	}else{
		return MOSQ_ERR_NO_SUBSCRIBERS;
	}
}


static int sub__add_leaf(struct mosquitto *context, const struct mosquitto_subscription *sub, struct mosquitto__subleaf **head, struct mosquitto__subleaf **newleaf)
{
	struct mosquitto__subleaf *leaf;

	*newleaf = NULL;
	leaf = *head;

	while(leaf){
		if(leaf->context && leaf->context->id && !strcmp(leaf->context->id, context->id)){
			/* Client making a second subscription to same topic. Only
			 * need to update QoS. Return MOSQ_ERR_SUB_EXISTS to
			 * indicate this to the calling function. */
			leaf->identifier = sub->identifier;
			leaf->subscription_options = sub->options;
			return MOSQ_ERR_SUB_EXISTS;
		}
		leaf = leaf->next;
	}
	leaf = mosquitto__calloc(1, sizeof(struct mosquitto__subleaf) + strlen(sub->topic_filter) + 1);
	if(!leaf) return MOSQ_ERR_NOMEM;
	leaf->context = context;
	leaf->identifier = sub->identifier;
	leaf->subscription_options = sub->options;
	strcpy(leaf->topic_filter, sub->topic_filter);

	DL_APPEND(*head, leaf);
	*newleaf = leaf;

	return MOSQ_ERR_SUCCESS;
}


static void sub__remove_shared_leaf(struct mosquitto__subhier *subhier, struct mosquitto__subshared *shared, struct mosquitto__subleaf *leaf)
{
	DL_DELETE(shared->subs, leaf);
	if(shared->subs == NULL){
		HASH_DELETE(hh, subhier->shared, shared);
		mosquitto__FREE(shared);
	}
}


static int sub__add_shared(struct mosquitto *context, const struct mosquitto_subscription *sub, struct mosquitto__subhier *subhier, const char *sharename)
{
	struct mosquitto__subleaf *newleaf;
	struct mosquitto__subshared *shared = NULL;
	struct mosquitto__subleaf **subs;
	int i;
	size_t slen;
	int rc;

	slen = strlen(sharename);

	HASH_FIND(hh, subhier->shared, sharename, slen, shared);
	if(shared == NULL){
		shared = mosquitto__calloc(1, sizeof(struct mosquitto__subshared) + slen + 1);
		if(!shared){
			return MOSQ_ERR_NOMEM;
		}
		strncpy(shared->name, sharename, slen+1);

		HASH_ADD(hh, subhier->shared, name, slen, shared);
	}

	rc = sub__add_leaf(context, sub, &shared->subs, &newleaf);
	if(rc > 0){
		if(shared->subs == NULL){
			HASH_DELETE(hh, subhier->shared, shared);
			mosquitto__FREE(shared);
		}
		return rc;
	}

	if(rc != MOSQ_ERR_SUB_EXISTS){
		newleaf->hier = subhier;
		newleaf->shared = shared;

		bool assigned = false;
		for(i=0; i<context->subs_capacity; i++){
			if(!context->subs[i]){
				context->subs[i] = newleaf;
				context->subs_count++;
				assigned = true;
				break;
			}
		}
		if(assigned == false){
			subs = mosquitto__realloc(context->subs, sizeof(struct mosquitto__subleaf *)*(size_t)(context->subs_capacity + 1));
			if(!subs){
				sub__remove_shared_leaf(subhier, shared, newleaf);
				mosquitto__FREE(newleaf);
				return MOSQ_ERR_NOMEM;
			}
			context->subs = subs;
			context->subs_capacity++;
			context->subs_count++;
			context->subs[context->subs_capacity-1] = newleaf;
		}
#ifdef WITH_SYS_TREE
		db.shared_subscription_count++;
#endif
	}

	if(context->protocol == mosq_p_mqtt31 || context->protocol == mosq_p_mqtt5){
		return rc;
	}else{
		/* mqttv311/mqttv5 requires retained messages are resent on
		 * resubscribe. */
		return MOSQ_ERR_SUCCESS;
	}
}


static int sub__add_normal(struct mosquitto *context, const struct mosquitto_subscription *sub, struct mosquitto__subhier *subhier)
{
	struct mosquitto__subleaf *newleaf = NULL;
	struct mosquitto__subleaf **subs;
	int i;
	int rc;

	rc = sub__add_leaf(context, sub, &subhier->subs, &newleaf);
	if(rc > 0){
		return rc;
	}

	if(rc != MOSQ_ERR_SUB_EXISTS){
		newleaf->hier = subhier;
		newleaf->shared = NULL;

		bool assigned = false;
		for(i=0; i<context->subs_capacity; i++){
			if(!context->subs[i]){
				context->subs[i] = newleaf;
				context->subs_count++;
				assigned = true;
				break;
			}
		}
		if(assigned == false){
			subs = mosquitto__realloc(context->subs, sizeof(struct mosquitto__subleaf *)*(size_t)(context->subs_capacity + 1));
			if(!subs){
				DL_DELETE(subhier->subs, newleaf);
				mosquitto__FREE(newleaf);
				return MOSQ_ERR_NOMEM;
			}
			context->subs = subs;
			context->subs_capacity++;
			context->subs_count++;
			context->subs[context->subs_capacity-1] = newleaf;
		}
#ifdef WITH_SYS_TREE
		db.subscription_count++;
#endif
	}

	if(context->protocol == mosq_p_mqtt31 || context->protocol == mosq_p_mqtt5){
		return rc;
	}else{
		/* mqttv311/mqttv5 requires retained messages are resent on
		 * resubscribe. */
		return MOSQ_ERR_SUCCESS;
	}
}


static int sub__add_context(struct mosquitto *context, const struct mosquitto_subscription *sub, struct mosquitto__subhier *subhier, char *const *const topics, const char *sharename)
{
	struct mosquitto__subhier *branch;
	int topic_index = 0;
	size_t topiclen;

	/* Find leaf node */
	while(topics && topics[topic_index] != NULL){
		topiclen = strlen(topics[topic_index]);
		if(topiclen > UINT16_MAX){
			return MOSQ_ERR_INVAL;
		}
		HASH_FIND(hh, subhier->children, topics[topic_index], topiclen, branch);
		if(!branch){
			/* Not found */
			branch = sub__add_hier_entry(subhier, &subhier->children, topics[topic_index], (uint16_t)topiclen);
			if(!branch) return MOSQ_ERR_NOMEM;
		}
		subhier = branch;
		topic_index++;
	}

	/* Add add our context */
	if(context && context->id){
		if(sharename){
			return sub__add_shared(context, sub, subhier, sharename);
		}else{
			return sub__add_normal(context, sub, subhier);
		}
	}else{
		return MOSQ_ERR_SUCCESS;
	}
}


static int sub__remove_normal(struct mosquitto *context, struct mosquitto__subhier *subhier, uint8_t *reason)
{
	struct mosquitto__subleaf *leaf;
	int i;

	leaf = subhier->subs;
	while(leaf){
		if(leaf->context==context){
#ifdef WITH_SYS_TREE
			db.subscription_count--;
#endif
			DL_DELETE(subhier->subs, leaf);

			/* Remove the reference to the sub that the client is keeping.
			 * It would be nice to be able to use the reference directly,
			 * but that would involve keeping a copy of the topic string in
			 * each subleaf. Might be worth considering though. */
<<<<<<< HEAD
			for(i=0; i<context->subs_capacity; i++){
				if(context->subs[i] == leaf){
					context->subs_count--;
					mosquitto__FREE(context->subs[i]);
=======
			for(i=0; i<context->sub_count; i++){
				if(context->subs[i] && context->subs[i]->hier == subhier){
					mosquitto__free(context->subs[i]);
					context->subs[i] = NULL;
>>>>>>> fd097d5a
					break;
				}
			}
			*reason = 0;
			return MOSQ_ERR_SUCCESS;
		}
		leaf = leaf->next;
	}
	return MOSQ_ERR_NO_SUBSCRIBERS;
}


static int sub__remove_shared(struct mosquitto *context, struct mosquitto__subhier *subhier, uint8_t *reason, const char *sharename)
{
	struct mosquitto__subshared *shared;
	struct mosquitto__subleaf *leaf;
	int i;

	HASH_FIND(hh, subhier->shared, sharename, strlen(sharename), shared);
	if(shared){
		leaf = shared->subs;
		while(leaf){
			if(leaf->context==context){
#ifdef WITH_SYS_TREE
				db.shared_subscription_count--;
#endif
				DL_DELETE(shared->subs, leaf);

				/* Remove the reference to the sub that the client is keeping.
				* It would be nice to be able to use the reference directly,
				* but that would involve keeping a copy of the topic string in
				* each subleaf. Might be worth considering though. */
<<<<<<< HEAD
				for(i=0; i<context->subs_capacity; i++){
					if(context->subs[i] == leaf){
						mosquitto__FREE(context->subs[i]);
						context->subs_count--;
=======
				for(i=0; i<context->sub_count; i++){
					if(context->subs[i]
							&& context->subs[i]->hier == subhier
							&& context->subs[i]->shared == shared){

						mosquitto__free(context->subs[i]);
						context->subs[i] = NULL;
>>>>>>> fd097d5a
						break;
					}
				}

				if(shared->subs == NULL){
					HASH_DELETE(hh, subhier->shared, shared);
					mosquitto__FREE(shared);
				}

				*reason = 0;
				return MOSQ_ERR_SUCCESS;
			}
			leaf = leaf->next;
		}
		return MOSQ_ERR_NO_SUBSCRIBERS;
	}else{
		return MOSQ_ERR_NO_SUBSCRIBERS;
	}
}


static int sub__remove_recurse(struct mosquitto *context, struct mosquitto__subhier *subhier, char **topics, uint8_t *reason, const char *sharename)
{
	struct mosquitto__subhier *branch;

	if(topics == NULL || topics[0] == NULL){
		if(sharename){
			return sub__remove_shared(context, subhier, reason, sharename);
		}else{
			return sub__remove_normal(context, subhier, reason);
		}
	}

	HASH_FIND(hh, subhier->children, topics[0], strlen(topics[0]), branch);
	if(branch){
		sub__remove_recurse(context, branch, &(topics[1]), reason, sharename);
		if(!branch->children && !branch->subs && !branch->shared){
			HASH_DELETE(hh, subhier->children, branch);
			mosquitto__FREE(branch);
		}
	}
	return MOSQ_ERR_SUCCESS;
}


static int sub__search(struct mosquitto__subhier *subhier, char **split_topics, const char *source_id, const char *topic, uint8_t qos, int retain, struct mosquitto__base_msg *stored)
{
	/* FIXME - need to take into account source_id if the client is a bridge */
	struct mosquitto__subhier *branch;
	int rc;
	bool have_subscribers = false;

	if(split_topics && split_topics[0]){
		/* Check for literal match */
		HASH_FIND(hh, subhier->children, split_topics[0], strlen(split_topics[0]), branch);

		if(branch){
			rc = sub__search(branch, &(split_topics[1]), source_id, topic, qos, retain, stored);
			if(rc == MOSQ_ERR_SUCCESS){
				have_subscribers = true;
			}else if(rc != MOSQ_ERR_NO_SUBSCRIBERS){
				return rc;
			}
			if(split_topics[1] == NULL){ /* End of list */
				rc = subs__process(branch, source_id, topic, qos, retain, stored);
				if(rc == MOSQ_ERR_SUCCESS){
					have_subscribers = true;
				}else if(rc != MOSQ_ERR_NO_SUBSCRIBERS){
					return rc;
				}
			}
		}

		/* Check for + match */
		HASH_FIND(hh, subhier->children, "+", 1, branch);

		if(branch){
			rc = sub__search(branch, &(split_topics[1]), source_id, topic, qos, retain, stored);
			if(rc == MOSQ_ERR_SUCCESS){
				have_subscribers = true;
			}else if(rc != MOSQ_ERR_NO_SUBSCRIBERS){
				return rc;
			}
			if(split_topics[1] == NULL){ /* End of list */
				rc = subs__process(branch, source_id, topic, qos, retain, stored);
				if(rc == MOSQ_ERR_SUCCESS){
					have_subscribers = true;
				}else if(rc != MOSQ_ERR_NO_SUBSCRIBERS){
					return rc;
				}
			}
		}
	}

	/* Check for # match */
	HASH_FIND(hh, subhier->children, "#", 1, branch);
	if(branch && !branch->children){
		/* The topic matches due to a # wildcard - process the
		 * subscriptions but *don't* return. Although this branch has ended
		 * there may still be other subscriptions to deal with.
		 */
		rc = subs__process(branch, source_id, topic, qos, retain, stored);
		if(rc == MOSQ_ERR_SUCCESS){
			have_subscribers = true;
		}else if(rc != MOSQ_ERR_NO_SUBSCRIBERS){
			return rc;
		}
	}

	if(have_subscribers){
		return MOSQ_ERR_SUCCESS;
	}else{
		return MOSQ_ERR_NO_SUBSCRIBERS;
	}
}


struct mosquitto__subhier *sub__add_hier_entry(struct mosquitto__subhier *parent, struct mosquitto__subhier **sibling, const char *topic, uint16_t len)
{
	struct mosquitto__subhier *child;

	assert(sibling);

	child = mosquitto__calloc(1, sizeof(struct mosquitto__subhier) + len + 1);
	if(!child){
		log__printf(NULL, MOSQ_LOG_ERR, "Error: Out of memory.");
		return NULL;
	}
	child->parent = parent;
	child->topic_len = len;
	strncpy(child->topic, topic, len);

	HASH_ADD(hh, *sibling, topic, child->topic_len, child);

	return child;
}


int sub__add(struct mosquitto *context, const struct mosquitto_subscription *sub)
{
	int rc = 0;
	struct mosquitto__subhier *subhier;
	const char *sharename = NULL;
	char *local_sub;
	char **topics;
	size_t topiclen;

	assert(sub);
	assert(sub->topic_filter);

	rc = sub__topic_tokenise(sub->topic_filter, &local_sub, &topics, &sharename);
	if(rc) return rc;

	topiclen = strlen(topics[0]);
	if(topiclen > UINT16_MAX){
		mosquitto__FREE(local_sub);
		mosquitto__FREE(topics);
		return MOSQ_ERR_INVAL;
	}
	HASH_FIND(hh, db.subs, topics[0], topiclen, subhier);
	if(!subhier){
		subhier = sub__add_hier_entry(NULL, &db.subs, topics[0], (uint16_t)topiclen);
		if(!subhier){
			mosquitto__FREE(local_sub);
			mosquitto__FREE(topics);
			log__printf(NULL, MOSQ_LOG_ERR, "Error: Out of memory.");
			return MOSQ_ERR_NOMEM;
		}

	}
	rc = sub__add_context(context, sub, subhier, topics, sharename);

	mosquitto__FREE(local_sub);
	mosquitto__FREE(topics);

	return rc;
}

int sub__remove(struct mosquitto *context, const char *sub, uint8_t *reason)
{
	int rc = 0;
	struct mosquitto__subhier *subhier;
	const char *sharename = NULL;
	char *local_sub = NULL;
	char **topics = NULL;

	assert(sub);

	rc = sub__topic_tokenise(sub, &local_sub, &topics, &sharename);
	if(rc) return rc;

	HASH_FIND(hh, db.subs, topics[0], strlen(topics[0]), subhier);
	if(subhier){
		*reason = MQTT_RC_NO_SUBSCRIPTION_EXISTED;
		rc = sub__remove_recurse(context, subhier, topics, reason, sharename);
	}

	mosquitto__FREE(local_sub);
	mosquitto__FREE(topics);

	return rc;
}

int sub__messages_queue(const char *source_id, const char *topic, uint8_t qos, int retain, struct mosquitto__base_msg **stored)
{
	int rc = MOSQ_ERR_SUCCESS, rc2;
	struct mosquitto__subhier *subhier;
	char **split_topics = NULL;
	char *local_topic = NULL;

	assert(topic);

	if(sub__topic_tokenise(topic, &local_topic, &split_topics, NULL)) return 1;

	/* Protect this message until we have sent it to all
	clients - this is required because websockets client calls
	db__message_write(), which could remove the message if ref_count==0.
	*/
	db__msg_store_ref_inc(*stored);

	HASH_FIND(hh, db.subs, split_topics[0], strlen(split_topics[0]), subhier);
	if(subhier){
		rc = sub__search(subhier, split_topics, source_id, topic, qos, retain, *stored);
	}

	if(retain){
		rc2 = retain__store(topic, *stored, split_topics, true);
		if(rc2) rc = rc2;
	}

	mosquitto__FREE(split_topics);
	mosquitto__FREE(local_topic);
	/* Remove our reference and free if needed. */
	db__msg_store_ref_dec(stored);

	return rc;
}


/* Remove a subhier element, and return its parent if that needs freeing as well. */
static struct mosquitto__subhier *tmp_remove_subs(struct mosquitto__subhier *sub)
{
	struct mosquitto__subhier *parent;

	if(!sub || !sub->parent){
		return NULL;
	}

	if(sub->children || sub->subs){
		return NULL;
	}

	parent = sub->parent;
	HASH_DELETE(hh, parent->children, sub);
	mosquitto__FREE(sub);

	if(parent->subs == NULL
			&& parent->children == NULL
			&& parent->shared == NULL
			&& parent->parent){

		return parent;
	}else{
		return NULL;
	}
}


/* Remove all subscriptions for a client.
 */
int sub__clean_session(struct mosquitto *context)
{
	int i;
	struct mosquitto__subleaf *leaf;
	struct mosquitto__subhier *hier;

	for(i=0; i<context->subs_capacity; i++){
		if(context->subs[i] == NULL || context->subs[i]->hier == NULL){
			continue;
		}

		hier = context->subs[i]->hier;

		plugin_persist__handle_subscription_delete(context, context->subs[i]->topic_filter);
		if(context->subs[i]->shared){
			leaf = context->subs[i]->shared->subs;
			while(leaf){
				if(leaf->context==context){
#ifdef WITH_SYS_TREE
					db.shared_subscription_count--;
#endif
					sub__remove_shared_leaf(context->subs[i]->hier, context->subs[i]->shared, leaf);
					break;
				}
				leaf = leaf->next;
			}
		}else{
			leaf = hier->subs;
			while(leaf){
				if(leaf->context==context){
#ifdef WITH_SYS_TREE
					db.subscription_count--;
#endif
					DL_DELETE(hier->subs, leaf);
					break;
				}
				leaf = leaf->next;
			}
		}
		mosquitto__FREE(context->subs[i]);

		if(hier->subs == NULL
				&& hier->children == NULL
				&& hier->shared == NULL
				&& hier->parent){

			do{
				hier = tmp_remove_subs(hier);
			}while(hier);
		}
	}
	mosquitto__FREE(context->subs);
	context->subs_capacity = 0;
	context->subs_count = 0;

	return MOSQ_ERR_SUCCESS;
}

void sub__tree_print(struct mosquitto__subhier *root, int level)
{
	int i;
	struct mosquitto__subhier *branch, *branch_tmp;
	struct mosquitto__subleaf *leaf;

	HASH_ITER(hh, root, branch, branch_tmp){
	if(level > -1){
		for(i=0; i<(level+2)*2; i++){
			printf(" ");
		}
		printf("%s", branch->topic);
		leaf = branch->subs;
		while(leaf){
			if(leaf->context){
				printf(" (%s, %d)", leaf->context->id, MQTT_SUB_OPT_GET_QOS(leaf->subscription_options));
			}else{
				printf(" (%s, %d)", "", MQTT_SUB_OPT_GET_QOS(leaf->subscription_options));
			}
			leaf = leaf->next;
		}
		printf("\n");
	}

		sub__tree_print(branch->children, level+1);
	}
}<|MERGE_RESOLUTION|>--- conflicted
+++ resolved
@@ -367,17 +367,11 @@
 			 * It would be nice to be able to use the reference directly,
 			 * but that would involve keeping a copy of the topic string in
 			 * each subleaf. Might be worth considering though. */
-<<<<<<< HEAD
 			for(i=0; i<context->subs_capacity; i++){
-				if(context->subs[i] == leaf){
+				if(context->subs[i] && context->subs[i]->hier == subhier){
 					context->subs_count--;
-					mosquitto__FREE(context->subs[i]);
-=======
-			for(i=0; i<context->sub_count; i++){
-				if(context->subs[i] && context->subs[i]->hier == subhier){
 					mosquitto__free(context->subs[i]);
 					context->subs[i] = NULL;
->>>>>>> fd097d5a
 					break;
 				}
 			}
@@ -410,20 +404,14 @@
 				* It would be nice to be able to use the reference directly,
 				* but that would involve keeping a copy of the topic string in
 				* each subleaf. Might be worth considering though. */
-<<<<<<< HEAD
 				for(i=0; i<context->subs_capacity; i++){
-					if(context->subs[i] == leaf){
-						mosquitto__FREE(context->subs[i]);
-						context->subs_count--;
-=======
-				for(i=0; i<context->sub_count; i++){
 					if(context->subs[i]
 							&& context->subs[i]->hier == subhier
 							&& context->subs[i]->shared == shared){
 
 						mosquitto__free(context->subs[i]);
 						context->subs[i] = NULL;
->>>>>>> fd097d5a
+						context->subs_count--;
 						break;
 					}
 				}
