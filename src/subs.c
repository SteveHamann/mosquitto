/*
Copyright (c) 2010-2020 Roger Light <roger@atchoo.org>

All rights reserved. This program and the accompanying materials
are made available under the terms of the Eclipse Public License 2.0
and Eclipse Distribution License v1.0 which accompany this distribution.
 
The Eclipse Public License is available at
   https://www.eclipse.org/legal/epl-2.0/
and the Eclipse Distribution License is available at
  http://www.eclipse.org/org/documents/edl-v10.php.
 
SPDX-License-Identifier: EPL-2.0 OR EDL-1.0

Contributors:
   Roger Light - initial implementation and documentation.
*/

/* A note on matching topic subscriptions.
 *
 * Topics can be up to 32767 characters in length. The / character is used as a
 * hierarchy delimiter. Messages are published to a particular topic.
 * Clients may subscribe to particular topics directly, but may also use
 * wildcards in subscriptions.  The + and # characters are used as wildcards.
 * The # wildcard can be used at the end of a subscription only, and is a
 * wildcard for the level of hierarchy at which it is placed and all subsequent
 * levels.
 * The + wildcard may be used at any point within the subscription and is a
 * wildcard for only the level of hierarchy at which it is placed.
 * Neither wildcard may be used as part of a substring.
 * Valid:
 * 	a/b/+
 * 	a/+/c
 * 	a/#
 * 	a/b/#
 * 	#
 * 	+/b/c
 * 	+/+/+
 * Invalid:
 *	a/#/c
 *	a+/b/c
 * Valid but non-matching:
 *	a/b
 *	a/+
 *	+/b
 *	b/c/a
 *	a/b/d
 */

#include "config.h"

#include <assert.h>
#include <stdio.h>
#include <string.h>

#include "mosquitto_broker_internal.h"
#include "memory_mosq.h"
#include "mqtt_protocol.h"
#include "util_mosq.h"

#include "utlist.h"

static int subs__send(struct mosquitto__subleaf *leaf, const char *topic, uint8_t qos, int retain, struct mosquitto_msg_store *stored)
{
	bool client_retain;
	uint16_t mid;
	uint8_t client_qos, msg_qos;
	mosquitto_property *properties = NULL;
	int rc2;

	/* Check for ACL topic access. */
	rc2 = mosquitto_acl_check(leaf->context, topic, stored->payloadlen, stored->payload, stored->qos, stored->retain, MOSQ_ACL_READ);
	if(rc2 == MOSQ_ERR_ACL_DENIED){
		return MOSQ_ERR_SUCCESS;
	}else if(rc2 == MOSQ_ERR_SUCCESS){
		client_qos = leaf->qos;

		if(db.config->upgrade_outgoing_qos){
			msg_qos = client_qos;
		}else{
			if(qos > client_qos){
				msg_qos = client_qos;
			}else{
				msg_qos = qos;
			}
		}
		if(msg_qos){
			mid = mosquitto__mid_generate(leaf->context);
		}else{
			mid = 0;
		}
		if(leaf->retain_as_published){
			client_retain = retain;
		}else{
			client_retain = false;
		}
		if(leaf->identifier){
			mosquitto_property_add_varint(&properties, MQTT_PROP_SUBSCRIPTION_IDENTIFIER, leaf->identifier);
		}
		if(db__message_insert(leaf->context, mid, mosq_md_out, msg_qos, client_retain, stored, properties, true) == 1){
			return 1;
		}
	}else{
		return 1; /* Application error */
	}
	return 0;
}


static int subs__shared_process(struct mosquitto__subhier *hier, const char *topic, uint8_t qos, int retain, struct mosquitto_msg_store *stored)
{
	int rc = 0, rc2;
	struct mosquitto__subshared *shared, *shared_tmp;
	struct mosquitto__subleaf *leaf;

	HASH_ITER(hh, hier->shared, shared, shared_tmp){
		leaf = shared->subs;
		rc2 = subs__send(leaf, topic, qos, retain, stored);
		/* Remove current from the top, add back to the bottom */
		DL_DELETE(shared->subs, leaf);
		DL_APPEND(shared->subs, leaf);

		if(rc2) rc = 1;
	}

	return rc;
}

static int subs__process(struct mosquitto__subhier *hier, const char *source_id, const char *topic, uint8_t qos, int retain, struct mosquitto_msg_store *stored)
{
	int rc = 0;
	int rc2;
	struct mosquitto__subleaf *leaf;

	rc = subs__shared_process(hier, topic, qos, retain, stored);

	leaf = hier->subs;
	while(source_id && leaf){
		if(!leaf->context->id || (leaf->no_local && !strcmp(leaf->context->id, source_id))){
			leaf = leaf->next;
			continue;
		}
		rc2 = subs__send(leaf, topic, qos, retain, stored);
		if(rc2){
			rc = 1;
		}
		leaf = leaf->next;
	}
	if(hier->subs || hier->shared){
		return rc;
	}else{
		return MOSQ_ERR_NO_SUBSCRIBERS;
	}
}

<<<<<<< HEAD
static struct sub__token *sub__topic_append(struct sub__token **tail, struct sub__token **topics, char *topic)
{
	struct sub__token *new_topic;

	if(!topic){
		return NULL;
	}
	new_topic = mosquitto__malloc(sizeof(struct sub__token));
	if(!new_topic){
		return NULL;
	}
	new_topic->next = NULL;
	new_topic->topic_len = strlen(topic);
	new_topic->topic = mosquitto__malloc(new_topic->topic_len+1);
	if(!new_topic->topic){
		mosquitto__free(new_topic);
		return NULL;
	}
	strncpy(new_topic->topic, topic, new_topic->topic_len+1);

	if(*tail){
		(*tail)->next = new_topic;
		*tail = (*tail)->next;
	}else{
		*topics = new_topic;
		*tail = new_topic;
	}
	return new_topic;
}

static int sub__topic_tokenise(const char *subtopic, struct sub__token **topics)
{
	struct sub__token *new_topic, *tail = NULL;
	size_t len;
	size_t start, stop, tlen;
	int i;
	char *topic;
	int count = 0;

	assert(subtopic);
	assert(topics);

	len = strlen(subtopic);
	if(len == 0){
		return 1;
	}

	if(subtopic[0] != '$'){
		new_topic = sub__topic_append(&tail, topics, "");
		if(!new_topic) goto cleanup;
	}

	if(subtopic[0] == '/'){
		new_topic = sub__topic_append(&tail, topics, "");
		if(!new_topic) goto cleanup;

		start = 1;
	}else{
		start = 0;
	}

	for(i=start; i<len+1; i++){
		count++;
		if(subtopic[i] == '/' || subtopic[i] == '\0'){
			stop = i;
			count++;

			if(start != stop){
				tlen = stop-start;

				topic = mosquitto__malloc(tlen+1);
				if(!topic) goto cleanup;
				memcpy(topic, &subtopic[start], tlen);
				topic[tlen] = '\0';
				new_topic = sub__topic_append(&tail, topics, topic);
				mosquitto__free(topic);
			}else{
				new_topic = sub__topic_append(&tail, topics, "");
			}
			if(!new_topic) goto cleanup;
			start = i+1;
		}
	}

	if(count > TOPIC_HIERARCHY_LIMIT){
		/* Set limit on hierarchy levels, to restrict stack usage. */
		goto cleanup;
	}

	if(*topics != NULL){
		return MOSQ_ERR_SUCCESS;
	}else{
		return 1;
	}

cleanup:
	tail = *topics;
	*topics = NULL;
	while(tail){
		mosquitto__free(tail->topic);
		new_topic = tail->next;
		mosquitto__free(tail);
		tail = new_topic;
	}
	return 1;
}

static void sub__topic_tokens_free(struct sub__token *tokens)
{
	struct sub__token *tail;

	while(tokens){
		tail = tokens->next;
		mosquitto__free(tokens->topic);
		mosquitto__free(tokens);
		tokens = tail;
	}
}
=======
>>>>>>> c00671af

static int sub__add_leaf(struct mosquitto *context, uint8_t qos, uint32_t identifier, int options, struct mosquitto__subleaf **head, struct mosquitto__subleaf **newleaf)
{
	struct mosquitto__subleaf *leaf;

	*newleaf = NULL;
	leaf = *head;

	while(leaf){
		if(leaf->context && leaf->context->id && !strcmp(leaf->context->id, context->id)){
			/* Client making a second subscription to same topic. Only
			 * need to update QoS. Return MOSQ_ERR_SUB_EXISTS to
			 * indicate this to the calling function. */
			leaf->qos = qos;
			leaf->identifier = identifier;
			return MOSQ_ERR_SUB_EXISTS;
		}
		leaf = leaf->next;
	}
	leaf = mosquitto__calloc(1, sizeof(struct mosquitto__subleaf));
	if(!leaf) return MOSQ_ERR_NOMEM;
	leaf->context = context;
	leaf->qos = qos;
	leaf->identifier = identifier;
	leaf->no_local = ((options & MQTT_SUB_OPT_NO_LOCAL) != 0);
	leaf->retain_as_published = ((options & MQTT_SUB_OPT_RETAIN_AS_PUBLISHED) != 0);

	DL_APPEND(*head, leaf);
	*newleaf = leaf;

	return MOSQ_ERR_SUCCESS;
}


static void sub__remove_shared_leaf(struct mosquitto__subhier *subhier, struct mosquitto__subshared *shared, struct mosquitto__subleaf *leaf)
{
	DL_DELETE(shared->subs, leaf);
	if(shared->subs == NULL){
		HASH_DELETE(hh, subhier->shared, shared);
		mosquitto__free(shared->name);
		mosquitto__free(shared);
	}
	mosquitto__free(leaf);
}


static int sub__add_shared(struct mosquitto *context, uint8_t qos, uint32_t identifier, int options, struct mosquitto__subhier *subhier, const char *sharename)
{
	struct mosquitto__subleaf *newleaf;
	struct mosquitto__subshared *shared = NULL;
	struct mosquitto__subshared_ref **shared_subs;
	struct mosquitto__subshared_ref *shared_ref;
	int i;
	size_t slen;
	int rc;

	slen = strlen(sharename);

	HASH_FIND(hh, subhier->shared, sharename, slen, shared);
	if(shared == NULL){
		shared = mosquitto__calloc(1, sizeof(struct mosquitto__subshared));
		if(!shared){
			return MOSQ_ERR_NOMEM;
		}
		shared->name = mosquitto__strdup(sharename);
		if(shared->name == NULL){
			mosquitto__free(shared);
			return MOSQ_ERR_NOMEM;
		}

		HASH_ADD_KEYPTR(hh, subhier->shared, shared->name, slen, shared);
	}

	rc = sub__add_leaf(context, qos, identifier, options, &shared->subs, &newleaf);
	if(rc > 0){
		if(shared->subs == NULL){
			HASH_DELETE(hh, subhier->shared, shared);
			mosquitto__free(shared->name);
			mosquitto__free(shared);
		}
		return rc;
	}

	if(rc != MOSQ_ERR_SUB_EXISTS){
		shared_ref = mosquitto__calloc(1, sizeof(struct mosquitto__subshared_ref));
		if(!shared_ref){
			sub__remove_shared_leaf(subhier, shared, newleaf);
			return MOSQ_ERR_NOMEM;
		}
		shared_ref->hier = subhier;
		shared_ref->shared = shared;

		for(i=0; i<context->shared_sub_count; i++){
			if(!context->shared_subs[i]){
				context->shared_subs[i] = shared_ref;
				shared_ref = NULL;
				break;
			}
		}
		if(shared_ref){
			shared_subs = mosquitto__realloc(context->shared_subs, sizeof(struct mosquitto__subhier_ref *)*(size_t)(context->shared_sub_count + 1));
			if(!shared_subs){
				mosquitto__free(shared_ref);
				context->shared_subs[context->shared_sub_count-1] = NULL;
				sub__remove_shared_leaf(subhier, shared, newleaf);
				return MOSQ_ERR_NOMEM;
			}
			context->shared_subs = shared_subs;
			context->shared_sub_count++;
			context->shared_subs[context->shared_sub_count-1] = shared_ref;
		}
#ifdef WITH_SYS_TREE
		db.shared_subscription_count++;
#endif
	}

	if(context->protocol == mosq_p_mqtt31 || context->protocol == mosq_p_mqtt5){
		return rc;
	}else{
		/* mqttv311/mqttv5 requires retained messages are resent on
		 * resubscribe. */
		return MOSQ_ERR_SUCCESS;
	}
}


static int sub__add_normal(struct mosquitto *context, uint8_t qos, uint32_t identifier, int options, struct mosquitto__subhier *subhier)
{
	struct mosquitto__subleaf *newleaf = NULL;
	struct mosquitto__subhier **subs;
	int i;
	int rc;

	rc = sub__add_leaf(context, qos, identifier, options, &subhier->subs, &newleaf);
	if(rc > 0){
		return rc;
	}

	if(rc != MOSQ_ERR_SUB_EXISTS){
		for(i=0; i<context->sub_count; i++){
			if(!context->subs[i]){
				context->subs[i] = subhier;
				break;
			}
		}
		if(i == context->sub_count){
			subs = mosquitto__realloc(context->subs, sizeof(struct mosquitto__subhier *)*(size_t)(context->sub_count + 1));
			if(!subs){
				DL_DELETE(subhier->subs, newleaf);
				mosquitto__free(newleaf);
				return MOSQ_ERR_NOMEM;
			}
			context->subs = subs;
			context->sub_count++;
			context->subs[context->sub_count-1] = subhier;
		}
#ifdef WITH_SYS_TREE
		db.subscription_count++;
#endif
	}

	if(context->protocol == mosq_p_mqtt31 || context->protocol == mosq_p_mqtt5){
		return rc;
	}else{
		/* mqttv311/mqttv5 requires retained messages are resent on
		 * resubscribe. */
		return MOSQ_ERR_SUCCESS;
	}
}


static int sub__add_context(struct mosquitto *context, uint8_t qos, uint32_t identifier, int options, struct mosquitto__subhier *subhier, char *const *const topics, const char *sharename)
{
	struct mosquitto__subhier *branch;
	int topic_index = 0;
	size_t topiclen;

	/* Find leaf node */
	while(topics && topics[topic_index] != NULL){
		topiclen = strlen(topics[topic_index]);
		if(topiclen > UINT16_MAX){
			return MOSQ_ERR_INVAL;
		}
		HASH_FIND(hh, subhier->children, topics[topic_index], topiclen, branch);
		if(!branch){
			/* Not found */
			branch = sub__add_hier_entry(subhier, &subhier->children, topics[topic_index], (uint16_t)topiclen);
			if(!branch) return MOSQ_ERR_NOMEM;
		}
		subhier = branch;
		topic_index++;
	}

	/* Add add our context */
	if(context && context->id){
		if(sharename){
			return sub__add_shared(context, qos, identifier, options, subhier, sharename);
		}else{
			return sub__add_normal(context, qos, identifier, options, subhier);
		}
	}else{
		return MOSQ_ERR_SUCCESS;
	}
}


static int sub__remove_normal(struct mosquitto *context, struct mosquitto__subhier *subhier, uint8_t *reason)
{
	struct mosquitto__subleaf *leaf;
	int i;

	leaf = subhier->subs;
	while(leaf){
		if(leaf->context==context){
#ifdef WITH_SYS_TREE
			db.subscription_count--;
#endif
			DL_DELETE(subhier->subs, leaf);
			mosquitto__free(leaf);

			/* Remove the reference to the sub that the client is keeping.
			 * It would be nice to be able to use the reference directly,
			 * but that would involve keeping a copy of the topic string in
			 * each subleaf. Might be worth considering though. */
			for(i=0; i<context->sub_count; i++){
				if(context->subs[i] == subhier){
					context->subs[i] = NULL;
					break;
				}
			}
			*reason = 0;
			return MOSQ_ERR_SUCCESS;
		}
		leaf = leaf->next;
	}
	return MOSQ_ERR_NO_SUBSCRIBERS;
}


static int sub__remove_shared(struct mosquitto *context, struct mosquitto__subhier *subhier, uint8_t *reason, const char *sharename)
{
	struct mosquitto__subshared *shared;
	struct mosquitto__subleaf *leaf;
	int i;

	HASH_FIND(hh, subhier->shared, sharename, strlen(sharename), shared);
	if(shared){
		leaf = shared->subs;
		while(leaf){
			if(leaf->context==context){
#ifdef WITH_SYS_TREE
				db.shared_subscription_count--;
#endif
				DL_DELETE(shared->subs, leaf);
				mosquitto__free(leaf);

				/* Remove the reference to the sub that the client is keeping.
				* It would be nice to be able to use the reference directly,
				* but that would involve keeping a copy of the topic string in
				* each subleaf. Might be worth considering though. */
				for(i=0; i<context->shared_sub_count; i++){
					if(context->shared_subs[i]
							&& context->shared_subs[i]->hier == subhier
							&& context->shared_subs[i]->shared == shared){

						mosquitto__free(context->shared_subs[i]);
						context->shared_subs[i] = NULL;
						break;
					}
				}

				if(shared->subs == NULL){
					HASH_DELETE(hh, subhier->shared, shared);
					mosquitto__free(shared->name);
					mosquitto__free(shared);
				}

				*reason = 0;
				return MOSQ_ERR_SUCCESS;
			}
			leaf = leaf->next;
		}
		return MOSQ_ERR_NO_SUBSCRIBERS;
	}else{
		return MOSQ_ERR_NO_SUBSCRIBERS;
	}
}


static int sub__remove_recurse(struct mosquitto *context, struct mosquitto__subhier *subhier, char **topics, uint8_t *reason, const char *sharename)
{
	struct mosquitto__subhier *branch;

	if(topics == NULL || topics[0] == NULL){
		if(sharename){
			return sub__remove_shared(context, subhier, reason, sharename);
		}else{
			return sub__remove_normal(context, subhier, reason);
		}
	}

	HASH_FIND(hh, subhier->children, topics[0], strlen(topics[0]), branch);
	if(branch){
		sub__remove_recurse(context, branch, &(topics[1]), reason, sharename);
		if(!branch->children && !branch->subs && !branch->shared){
			HASH_DELETE(hh, subhier->children, branch);
			mosquitto__free(branch->topic);
			mosquitto__free(branch);
		}
	}
	return MOSQ_ERR_SUCCESS;
}


static int sub__search(struct mosquitto__subhier *subhier, char **split_topics, const char *source_id, const char *topic, uint8_t qos, int retain, struct mosquitto_msg_store *stored)
{
	/* FIXME - need to take into account source_id if the client is a bridge */
	struct mosquitto__subhier *branch;
	int rc;
	bool have_subscribers = false;

	if(split_topics && split_topics[0]){
		/* Check for literal match */
		HASH_FIND(hh, subhier->children, split_topics[0], strlen(split_topics[0]), branch);

		if(branch){
			rc = sub__search(branch, &(split_topics[1]), source_id, topic, qos, retain, stored);
			if(rc == MOSQ_ERR_SUCCESS){
				have_subscribers = true;
			}else if(rc != MOSQ_ERR_NO_SUBSCRIBERS){
				return rc;
			}
			if(split_topics[1] == NULL){ /* End of list */
				rc = subs__process(branch, source_id, topic, qos, retain, stored);
				if(rc == MOSQ_ERR_SUCCESS){
					have_subscribers = true;
				}else if(rc != MOSQ_ERR_NO_SUBSCRIBERS){
					return rc;
				}
			}
		}

		/* Check for + match */
		HASH_FIND(hh, subhier->children, "+", 1, branch);

		if(branch){
			rc = sub__search(branch, &(split_topics[1]), source_id, topic, qos, retain, stored);
			if(rc == MOSQ_ERR_SUCCESS){
				have_subscribers = true;
			}else if(rc != MOSQ_ERR_NO_SUBSCRIBERS){
				return rc;
			}
			if(split_topics[1] == NULL){ /* End of list */
				rc = subs__process(branch, source_id, topic, qos, retain, stored);
				if(rc == MOSQ_ERR_SUCCESS){
					have_subscribers = true;
				}else if(rc != MOSQ_ERR_NO_SUBSCRIBERS){
					return rc;
				}
			}
		}
	}

	/* Check for # match */
	HASH_FIND(hh, subhier->children, "#", 1, branch);
	if(branch && !branch->children){
		/* The topic matches due to a # wildcard - process the
		 * subscriptions but *don't* return. Although this branch has ended
		 * there may still be other subscriptions to deal with.
		 */
		rc = subs__process(branch, source_id, topic, qos, retain, stored);
		if(rc == MOSQ_ERR_SUCCESS){
			have_subscribers = true;
		}else if(rc != MOSQ_ERR_NO_SUBSCRIBERS){
			return rc;
		}
	}

	if(have_subscribers){
		return MOSQ_ERR_SUCCESS;
	}else{
		return MOSQ_ERR_NO_SUBSCRIBERS;
	}
}


struct mosquitto__subhier *sub__add_hier_entry(struct mosquitto__subhier *parent, struct mosquitto__subhier **sibling, const char *topic, uint16_t len)
{
	struct mosquitto__subhier *child;

	assert(sibling);

	child = mosquitto__calloc(1, sizeof(struct mosquitto__subhier));
	if(!child){
		log__printf(NULL, MOSQ_LOG_ERR, "Error: Out of memory.");
		return NULL;
	}
	child->parent = parent;
	child->topic_len = len;
	child->topic = mosquitto__strdup(topic);
	if(!child->topic){
		child->topic_len = 0;
		mosquitto__free(child);
		log__printf(NULL, MOSQ_LOG_ERR, "Error: Out of memory.");
		return NULL;
	}

	HASH_ADD_KEYPTR(hh, *sibling, child->topic, child->topic_len, child);

	return child;
}


int sub__add(struct mosquitto *context, const char *sub, uint8_t qos, uint32_t identifier, int options, struct mosquitto__subhier **root)
{
	int rc = 0;
	struct mosquitto__subhier *subhier;
	const char *sharename = NULL;
	char *local_sub;
	char **topics;
	size_t topiclen;

	assert(root);
	assert(*root);
	assert(sub);

	rc = sub__topic_tokenise(sub, &local_sub, &topics, &sharename);
	if(rc) return rc;

	topiclen = strlen(topics[0]);
	if(topiclen > UINT16_MAX){
		mosquitto__free(local_sub);
		mosquitto__free(topics);
		return MOSQ_ERR_INVAL;
	}
	HASH_FIND(hh, *root, topics[0], topiclen, subhier);
	if(!subhier){
		subhier = sub__add_hier_entry(NULL, root, topics[0], (uint16_t)topiclen);
		if(!subhier){
			mosquitto__free(local_sub);
			mosquitto__free(topics);
			log__printf(NULL, MOSQ_LOG_ERR, "Error: Out of memory.");
			return MOSQ_ERR_NOMEM;
		}

	}
	rc = sub__add_context(context, qos, identifier, options, subhier, topics, sharename);

	mosquitto__free(local_sub);
	mosquitto__free(topics);

	return rc;
}

int sub__remove(struct mosquitto *context, const char *sub, struct mosquitto__subhier *root, uint8_t *reason)
{
	int rc = 0;
	struct mosquitto__subhier *subhier;
	const char *sharename = NULL;
	char *local_sub = NULL;
	char **topics = NULL;

	assert(root);
	assert(sub);

	rc = sub__topic_tokenise(sub, &local_sub, &topics, &sharename);
	if(rc) return rc;

	HASH_FIND(hh, root, topics[0], strlen(topics[0]), subhier);
	if(subhier){
		*reason = MQTT_RC_NO_SUBSCRIPTION_EXISTED;
		rc = sub__remove_recurse(context, subhier, topics, reason, sharename);
	}

	mosquitto__free(local_sub);
	mosquitto__free(topics);

	return rc;
}

int sub__messages_queue(const char *source_id, const char *topic, uint8_t qos, int retain, struct mosquitto_msg_store **stored)
{
	int rc = MOSQ_ERR_SUCCESS, rc2;
	struct mosquitto__subhier *subhier;
	char **split_topics = NULL;
	char *local_topic = NULL;

	assert(topic);

	if(sub__topic_tokenise(topic, &local_topic, &split_topics, NULL)) return 1;

	/* Protect this message until we have sent it to all
	clients - this is required because websockets client calls
	db__message_write(), which could remove the message if ref_count==0.
	*/
	db__msg_store_ref_inc(*stored);

	HASH_FIND(hh, db.subs, split_topics[0], strlen(split_topics[0]), subhier);
	if(subhier){
		rc = sub__search(subhier, split_topics, source_id, topic, qos, retain, *stored);
	}

	if(retain){
		rc2 = retain__store(topic, *stored, split_topics);
		if(rc2) rc = rc2;
	}

	mosquitto__free(split_topics);
	mosquitto__free(local_topic);
	/* Remove our reference and free if needed. */
	db__msg_store_ref_dec(stored);

	return rc;
}


/* Remove a subhier element, and return its parent if that needs freeing as well. */
static struct mosquitto__subhier *tmp_remove_subs(struct mosquitto__subhier *sub)
{
	struct mosquitto__subhier *parent;

	if(!sub || !sub->parent){
		return NULL;
	}

	if(sub->children || sub->subs){
		return NULL;
	}

	parent = sub->parent;
	HASH_DELETE(hh, parent->children, sub);
	mosquitto__free(sub->topic);
	mosquitto__free(sub);

	if(parent->subs == NULL
			&& parent->children == NULL
			&& parent->shared == NULL
			&& parent->parent){

		return parent;
	}else{
		return NULL;
	}
}


static int sub__clean_session_shared(struct mosquitto *context)
{
	int i;
	struct mosquitto__subleaf *leaf;
	struct mosquitto__subhier *hier;

	for(i=0; i<context->shared_sub_count; i++){
		if(context->shared_subs[i] == NULL){
			continue;
		}
		leaf = context->shared_subs[i]->shared->subs;
		while(leaf){
			if(leaf->context==context){
#ifdef WITH_SYS_TREE
				db.shared_subscription_count--;
#endif
				sub__remove_shared_leaf(context->shared_subs[i]->hier, context->shared_subs[i]->shared, leaf);
				break;
			}
			leaf = leaf->next;
		}
		if(context->shared_subs[i]->hier->subs == NULL
				&& context->shared_subs[i]->hier->children == NULL
				&& context->shared_subs[i]->hier->shared == NULL
				&& context->shared_subs[i]->hier->parent){

			hier = context->shared_subs[i]->hier;
			context->shared_subs[i]->hier = NULL;
			do{
				hier = tmp_remove_subs(hier);
			}while(hier);
		}
		mosquitto__free(context->shared_subs[i]);
	}
	mosquitto__free(context->shared_subs);
	context->shared_subs = NULL;
	context->shared_sub_count = 0;

	return MOSQ_ERR_SUCCESS;
}

/* Remove all subscriptions for a client.
 */
int sub__clean_session(struct mosquitto *context)
{
	int i;
	struct mosquitto__subleaf *leaf;
	struct mosquitto__subhier *hier;

	for(i=0; i<context->sub_count; i++){
		if(context->subs[i] == NULL){
			continue;
		}
		leaf = context->subs[i]->subs;
		while(leaf){
			if(leaf->context==context){
#ifdef WITH_SYS_TREE
				db.subscription_count--;
#endif
				DL_DELETE(context->subs[i]->subs, leaf);
				mosquitto__free(leaf);
				break;
			}
			leaf = leaf->next;
		}
		if(context->subs[i]->subs == NULL
				&& context->subs[i]->children == NULL
				&& context->subs[i]->shared == NULL
				&& context->subs[i]->parent){

			hier = context->subs[i];
			context->subs[i] = NULL;
			do{
				hier = tmp_remove_subs(hier);
			}while(hier);
		}
	}
	mosquitto__free(context->subs);
	context->subs = NULL;
	context->sub_count = 0;

	return sub__clean_session_shared(context);
}

void sub__tree_print(struct mosquitto__subhier *root, int level)
{
	int i;
	struct mosquitto__subhier *branch, *branch_tmp;
	struct mosquitto__subleaf *leaf;

	HASH_ITER(hh, root, branch, branch_tmp){
	if(level > -1){
		for(i=0; i<(level+2)*2; i++){
			printf(" ");
		}
		printf("%s", branch->topic);
		leaf = branch->subs;
		while(leaf){
			if(leaf->context){
				printf(" (%s, %d)", leaf->context->id, leaf->qos);
			}else{
				printf(" (%s, %d)", "", leaf->qos);
			}
			leaf = leaf->next;
		}
		printf("\n");
	}

		sub__tree_print(branch->children, level+1);
	}
}<|MERGE_RESOLUTION|>--- conflicted
+++ resolved
@@ -153,127 +153,6 @@
 	}
 }
 
-<<<<<<< HEAD
-static struct sub__token *sub__topic_append(struct sub__token **tail, struct sub__token **topics, char *topic)
-{
-	struct sub__token *new_topic;
-
-	if(!topic){
-		return NULL;
-	}
-	new_topic = mosquitto__malloc(sizeof(struct sub__token));
-	if(!new_topic){
-		return NULL;
-	}
-	new_topic->next = NULL;
-	new_topic->topic_len = strlen(topic);
-	new_topic->topic = mosquitto__malloc(new_topic->topic_len+1);
-	if(!new_topic->topic){
-		mosquitto__free(new_topic);
-		return NULL;
-	}
-	strncpy(new_topic->topic, topic, new_topic->topic_len+1);
-
-	if(*tail){
-		(*tail)->next = new_topic;
-		*tail = (*tail)->next;
-	}else{
-		*topics = new_topic;
-		*tail = new_topic;
-	}
-	return new_topic;
-}
-
-static int sub__topic_tokenise(const char *subtopic, struct sub__token **topics)
-{
-	struct sub__token *new_topic, *tail = NULL;
-	size_t len;
-	size_t start, stop, tlen;
-	int i;
-	char *topic;
-	int count = 0;
-
-	assert(subtopic);
-	assert(topics);
-
-	len = strlen(subtopic);
-	if(len == 0){
-		return 1;
-	}
-
-	if(subtopic[0] != '$'){
-		new_topic = sub__topic_append(&tail, topics, "");
-		if(!new_topic) goto cleanup;
-	}
-
-	if(subtopic[0] == '/'){
-		new_topic = sub__topic_append(&tail, topics, "");
-		if(!new_topic) goto cleanup;
-
-		start = 1;
-	}else{
-		start = 0;
-	}
-
-	for(i=start; i<len+1; i++){
-		count++;
-		if(subtopic[i] == '/' || subtopic[i] == '\0'){
-			stop = i;
-			count++;
-
-			if(start != stop){
-				tlen = stop-start;
-
-				topic = mosquitto__malloc(tlen+1);
-				if(!topic) goto cleanup;
-				memcpy(topic, &subtopic[start], tlen);
-				topic[tlen] = '\0';
-				new_topic = sub__topic_append(&tail, topics, topic);
-				mosquitto__free(topic);
-			}else{
-				new_topic = sub__topic_append(&tail, topics, "");
-			}
-			if(!new_topic) goto cleanup;
-			start = i+1;
-		}
-	}
-
-	if(count > TOPIC_HIERARCHY_LIMIT){
-		/* Set limit on hierarchy levels, to restrict stack usage. */
-		goto cleanup;
-	}
-
-	if(*topics != NULL){
-		return MOSQ_ERR_SUCCESS;
-	}else{
-		return 1;
-	}
-
-cleanup:
-	tail = *topics;
-	*topics = NULL;
-	while(tail){
-		mosquitto__free(tail->topic);
-		new_topic = tail->next;
-		mosquitto__free(tail);
-		tail = new_topic;
-	}
-	return 1;
-}
-
-static void sub__topic_tokens_free(struct sub__token *tokens)
-{
-	struct sub__token *tail;
-
-	while(tokens){
-		tail = tokens->next;
-		mosquitto__free(tokens->topic);
-		mosquitto__free(tokens);
-		tokens = tail;
-	}
-}
-=======
->>>>>>> c00671af
 
 static int sub__add_leaf(struct mosquitto *context, uint8_t qos, uint32_t identifier, int options, struct mosquitto__subleaf **head, struct mosquitto__subleaf **newleaf)
 {
