--- conflicted
+++ resolved
@@ -206,7 +206,6 @@
 		found_context->clean_start = true;
 		found_context->session_expiry_interval = 0;
 		mosquitto__set_state(found_context, mosq_cs_duplicate);
-<<<<<<< HEAD
 		if(found_context->protocol == mosq_p_mqtt5){
 			send__disconnect(found_context, MQTT_RC_SESSION_TAKEN_OVER, NULL);
 		}
@@ -219,13 +218,6 @@
 		}
 		rc = MOSQ_ERR_INVAL;
 		goto error;
-=======
-
-		if(found_context->protocol == mosq_p_mqtt5){
-			send__disconnect(found_context, MQTT_RC_SESSION_TAKEN_OVER, NULL);
-		}
-		do_disconnect(found_context, MOSQ_ERR_SUCCESS);
->>>>>>> a8448a9c
 	}
 
 	rc = acl__find_acls(context);
