--- conflicted
+++ resolved
@@ -45,8 +45,11 @@
 #  include <netinet/in.h>
 #endif
 
+#if defined(WITH_UNIX_SOCKETS) || defined(WITH_TLS)
+#  include "sys/stat.h"
+#endif
+
 #ifdef WITH_UNIX_SOCKETS
-#  include "sys/stat.h"
 #  include "sys/un.h"
 #endif
 
@@ -263,10 +266,7 @@
 				new_context->address, new_context->remote_port, new_context->listener->port);
 	}
 
-<<<<<<< HEAD
 	mux__new(new_context);
-=======
->>>>>>> ff1187fd
 	keepalive__add(new_context);
 
 	return new_context;
