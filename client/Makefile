include ../config.mk

.PHONY: all install uninstall reallyclean clean static static_pub static_sub

ifeq ($(WITH_SHARED_LIBRARIES),yes)
SHARED_DEP:=../lib/libmosquitto.so.${SOVERSION}
endif

ifeq ($(WITH_SHARED_LIBRARIES),yes)
ALL_DEPS:= mosquitto_pub mosquitto_sub
else
ifeq ($(WITH_STATIC_LIBRARIES),yes)
ALL_DEPS:= static_pub static_sub
endif
endif

all : ${ALL_DEPS}

static : static_pub static_sub
	# This makes mosquitto_pub/sub versions that are statically linked with
	# libmosquitto only.

static_pub : pub_client.o pub_shared.o client_shared.o ../lib/libmosquitto.a
	${CROSS_COMPILE}${CC} $^ -o mosquitto_pub ${CLIENT_LDFLAGS} -lssl -lcrypto -lpthread

static_sub : sub_client.o sub_client_output.o client_shared.o ../lib/libmosquitto.a
	${CROSS_COMPILE}${CC} $^ -o mosquitto_sub ${CLIENT_LDFLAGS} -lssl -lcrypto -lpthread

mosquitto_pub : pub_client.o pub_shared.o client_shared.o client_props.o
	${CROSS_COMPILE}${CC} $^ -o $@ ${CLIENT_LDFLAGS}

mosquitto_sub : sub_client.o sub_client_output.o client_shared.o client_props.o
	${CROSS_COMPILE}${CC} $^ -o $@ ${CLIENT_LDFLAGS}

pub_client.o : pub_client.c ${SHARED_DEP}
	${CROSS_COMPILE}${CC} -c $< -o $@ ${CLIENT_CFLAGS}

<<<<<<< HEAD
pub_shared.o : pub_shared.c ../lib/libmosquitto.so.${SOVERSION}
	${CROSS_COMPILE}${CC} -c $< -o $@ ${CLIENT_CFLAGS}

sub_client.o : sub_client.c ../lib/libmosquitto.so.${SOVERSION}
=======
sub_client.o : sub_client.c ${SHARED_DEP}
>>>>>>> 84c5d90f
	${CROSS_COMPILE}${CC} -c $< -o $@ ${CLIENT_CFLAGS}

sub_client_output.o : sub_client_output.c ${SHARED_DEP}
	${CROSS_COMPILE}${CC} -c $< -o $@ ${CLIENT_CFLAGS}

client_shared.o : client_shared.c client_shared.h
	${CROSS_COMPILE}${CC} -c $< -o $@ ${CLIENT_CFLAGS}

client_props.o : client_props.c client_shared.h
	${CROSS_COMPILE}${CC} -c $< -o $@ ${CLIENT_CFLAGS}

../lib/libmosquitto.so.${SOVERSION} :
	$(MAKE) -C ../lib

../lib/libmosquitto.a :
	$(MAKE) -C ../lib libmosquitto.a

install : all
	$(INSTALL) -d "${DESTDIR}$(prefix)/bin"
	$(INSTALL) ${STRIP_OPTS} mosquitto_pub "${DESTDIR}${prefix}/bin/mosquitto_pub"
	$(INSTALL) ${STRIP_OPTS} mosquitto_sub "${DESTDIR}${prefix}/bin/mosquitto_sub"

uninstall :
	-rm -f "${DESTDIR}${prefix}/bin/mosquitto_pub"
	-rm -f "${DESTDIR}${prefix}/bin/mosquitto_sub"

reallyclean : clean

clean : 
	-rm -f *.o mosquitto_pub mosquitto_sub *.gcda *.gcno<|MERGE_RESOLUTION|>--- conflicted
+++ resolved
@@ -35,14 +35,10 @@
 pub_client.o : pub_client.c ${SHARED_DEP}
 	${CROSS_COMPILE}${CC} -c $< -o $@ ${CLIENT_CFLAGS}
 
-<<<<<<< HEAD
-pub_shared.o : pub_shared.c ../lib/libmosquitto.so.${SOVERSION}
+pub_shared.o : pub_shared.c ${SHARED_DEP}
 	${CROSS_COMPILE}${CC} -c $< -o $@ ${CLIENT_CFLAGS}
 
-sub_client.o : sub_client.c ../lib/libmosquitto.so.${SOVERSION}
-=======
 sub_client.o : sub_client.c ${SHARED_DEP}
->>>>>>> 84c5d90f
 	${CROSS_COMPILE}${CC} -c $< -o $@ ${CLIENT_CFLAGS}
 
 sub_client_output.o : sub_client_output.c ${SHARED_DEP}
